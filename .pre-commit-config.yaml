--- conflicted
+++ resolved
@@ -30,10 +30,7 @@
     hooks:
       - id: ruff
         args: [--fix, --exit-non-zero-on-fix]
-<<<<<<< HEAD
-=======
       - id: ruff-format
->>>>>>> 6a21b3f4
 
   - repo: https://github.com/pre-commit/mirrors-prettier
     rev: v3.1.0
