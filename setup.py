#!/usr/bin/env python
"""Setup script to install the PUDL scrapers repo as a package."""
from setuptools import find_packages, setup

setup(
    name="pudl_scrapers",
    version="0.2.0",
    author="PUDL",
    # Directory to search recursively for __init__.py files defining Python packages
    packages=find_packages("src"),
    # Location of the "root" package:
    package_dir={"": "src"},
    python_requires=">=3.10,<3.11",
    install_requires=[
        "factory_boy>=2.12",
        "feedparser>=6.0",
        "scrapy>=1.7",
        "tqdm>=4.64",
    ],
    extras_require={
        "dev": [
            "black>=22.0,<22.9",  # A deterministic code formatter
            "isort>=5.0,<5.11",  # Standardized import sorting
            "tox>=3.20,<3.27",  # Python test environment manager
            "twine>=3.3,<4.1",  # Used to make releases to PyPI
        ],
        "docs": [
            "doc8>=0.9,<1.1",  # Ensures clean documentation formatting
            "furo>=2022.4.7",
            "sphinx>=4,!=5.1.0,<5.1.2",  # The default Python documentation engine
            "sphinx-autoapi>=1.8,<1.10",  # Generates documentation from docstrings
            "sphinx-issues>=1.2,<3.1",  # Allows references to GitHub issues
        ],
        "tests": [
            "bandit[toml]>=1.6,<1.8",  # Checks code for security issues
            "coverage>=5.3,<6.5",  # Lets us track what code is being tested
            "doc8>=0.9,<1.1",  # Ensures clean documentation formatting
            "flake8>=4.0,<5.1",  # A framework for linting & static analysis
            "flake8-builtins>=1.5,<1.6",  # Avoid shadowing Python built-in names
            "flake8-colors>=0.1,<0.2",  # Produce colorful error / warning output
            "flake8-docstrings>=1.5,<1.7",  # Ensure docstrings are formatted well
            "flake8-rst-docstrings>=0.2,<0.3",  # Allow use of ReST in docstrings
            "flake8-use-fstring>=1.0,<1.5",  # Highlight use of old-style string formatting
            "mccabe>=0.6,<0.8",  # Checks that code isn't overly complicated
            "pep8-naming>=0.12,<0.14",  # Require PEP8 compliant variable names
            "pre-commit>=2.9,<2.21",  # Allow us to run pre-commit hooks in testing
            "pydocstyle>=5.1,<6.2",  # Style guidelines for Python documentation
            "pytest>=6.2,<7.2",  # Our testing framework
            "pytest-console-scripts>=1.1,<1.4",  # Allow automatic testing of scripts
            "pytest-cov>=2.10,<3.1",  # Pytest plugin for working with coverage
<<<<<<< HEAD
            "pytest-mock>=3.0,<3.9",  # Pytest plugin for mocking function calls and objects
            "rstcheck[sphinx]>=5.0,<6.1",  # ReStructuredText linter
            "tox>=3.20,<3.26",  # Python test environment manager
=======
            "rstcheck[sphinx]>=5.0,<6.2",  # ReStructuredText linter
            "tox>=3.20,<3.27",  # Python test environment manager
>>>>>>> 433314b3
        ],
    },
    entry_points={
        "console_scripts": [
            "epacems=pudl_scrapers.bin.epacems:main",
            "eia_bulk_elec=pudl_scrapers.bin.eia_bulk_elec:main",
            "ferc_xbrl=pudl_scrapers.bin.ferc_xbrl:main",
        ]
    },
)<|MERGE_RESOLUTION|>--- conflicted
+++ resolved
@@ -48,14 +48,7 @@
             "pytest>=6.2,<7.2",  # Our testing framework
             "pytest-console-scripts>=1.1,<1.4",  # Allow automatic testing of scripts
             "pytest-cov>=2.10,<3.1",  # Pytest plugin for working with coverage
-<<<<<<< HEAD
             "pytest-mock>=3.0,<3.9",  # Pytest plugin for mocking function calls and objects
-            "rstcheck[sphinx]>=5.0,<6.1",  # ReStructuredText linter
-            "tox>=3.20,<3.26",  # Python test environment manager
-=======
-            "rstcheck[sphinx]>=5.0,<6.2",  # ReStructuredText linter
-            "tox>=3.20,<3.27",  # Python test environment manager
->>>>>>> 433314b3
         ],
     },
     entry_points={
