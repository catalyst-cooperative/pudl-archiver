# PUDL Archivers

This repo implements data archivers for The Public Utility Data Liberation Project
([PUDL](https://github.com/catalyst-cooperative/pudl)). It is responsible for downloading
raw data from multiple sources, and create Zenodo archives containing that data.

## Background on Zenodo

[Zenodo](https://zenodo.org/) is an open repository maintained by CERN that allows users
to archive research-related digital artifacts for free. Catalyst uses Zenodo to archive
raw datasets scraped from the likes of FERC, EIA, and the EPA to ensure reliable,
versioned access to the data PUDL depends on. Take a look at our archives
[here](https://zenodo.org/communities/catalyst-cooperative/?page=1&size=20). In the
event that any of the publishers change the format or contents of their data, remove old
years, or simply cease to exist, we will have a permanent record of the data. All data
uploaded to Zenodo is assigned a DOI for streamlined access and citing.

Whenever the historical data changes substantially or new years are added, we make new
Zenodo archives and build out new versions of PUDL that are compatible. Paring specific
Zenodo archives with PUDL releases ensures a functioning ETL for users and developers.

Once created, Zenodo archives cannot be deleted. This is, in fact, their purpose! It
also means that one ought to be sparing with the information uploaded. We don't want
wade through tons of test uploads when looking for the most recent version of data.
Luckily Zenodo has created a sandbox environment for testing API integration. Unlike the
regular environment, the sandbox can be wiped clean at any time. When testing uploads,
you'll want to upload to the sandbox first. Because we want to keep our Zenodo as clean
as possible, we keep the upload tokens internal to Catalyst. If there's data you want to
see integrated, and you're not part of the team, send us an email at
<hello@catalyst.coop>.

One last thing-- Zenodo archives for particular datasets are referred to as
"depositions". Each dataset is it's own deposition that gets created when the dataset is
first uploaded to Zenodo and versioned as the source releases new data that gets
uploaded to Zenodo.

## Installation

We recommend using conda to create and manage your environment.

Run:

```
conda env create -f environment.yml
conda activate pudl-cataloger
```

## Setting up environment

API tokens are required to interact with Zenodo. There is one set of tokens for accessing
the sandbox server, and one for the production server. The archiver tool expects these tokens
to be set in the following environment variables: `ZENODO_TOKEN_PUBLISH` and `ZENODO_TOKEN_UPLOAD`
or `ZENODO_SANDBOX_TOKEN_PUBLISH` and `ZENODO_SANDBOX_TOKEN_UPLOAD` for the sandbox server.
<<<<<<< HEAD
Catalyst uses a set of institutional tokens - you can contact a mainter for tokens.
=======
Catalyst uses a set of institutional tokens - you can contact a maintainer for tokens.
>>>>>>> 299276d1

If you want to interact with the `epacems` archiver, you'll need to get a
[personal API](https://www.epa.gov/power-sector/cam-api-portal#/api-key-signup) key and
store it as an environment variable at `EPACEMS_API_KEY`.

## Usage

A CLI is provided for creating and updating archives. The basic usage looks like:

```
pudl_archiver --datasets {list_of_datasources}
```

This command will download the latest available data and create archives for each
requested datasource requested. The supported datasources include `eia860`, `eia861`, `eia923`,
`eia_bulk_elec`, `epacems`, `epacamd_eia`, `ferc1`, `ferc2`, `ferc6`, `ferc60`,
`ferc714`, `eia860m`, `mshamines`.

There are also four optional flags available:

- `--sandbox`: used for testing. It will only interact with Zenodo's
  [sandbox](https://sandbox.zenodo.org/) instance.
- `--initialize`: used for creating an archive for a new dataset that doesn't
  currently exist on zenodo. If successful, this command will automatically add
  the new Zenodo DOI to the `dataset_doi.yaml` file.
- `--dry-run`: used for testing, it ignores all Zenodo write operations.
- `--all`: shortcut for archiving all datasets that we have defined archivers
  for. Overrides `--datasets`.

## Adding a new dataset

### Step 1: Implement archiver interface

All of the archivers inherit from the `AbstractDatasetArchiver` base class (defined
in `src/pudl_archiver/archiver/classes.py`. There is only a single method that each
archiver needs to implement. That is the `get_resources` method. This method will be
called by the base class to coordinate downloading all data-resources. It should be
a generator that yields awaitables to download those resources. Those awaitables
should be coroutines that download a single resource, and return a path to that
resource on disk, and a dictionary of working partitions relevant to the resource.
In practice this generally looks something like:

```py
class ExampleArchiver(AbstractDatasetArchiver):
    name = "example"

    async def get_resources(self) -> ArchiveAwaitable:
        for year in range(start_year, end_year):
            yield self.download_year(year)

    async def download_year(self, year: int) -> tuple[Path, dict]:
        url = f"https://example.com/example_form_{year}.zip"
        download_path = self.download_directory / f"example_form_{year}.zip"
        await self.download_zipfile(url, download_path)

        return download_path, {"year": year}
```

This example uses a couple of useful helper methods/variables defined in the base
class. Notice, `download_year` uses `self.download_directory` this is a temporary
directory created and manged by the base class that is used as a staging area for
downloading data before uploading it to Zenodo. This temporary directory will be
automatically removed once the data has been uploaded. `download_year` also uses the
method `download_zipfile`. This is a helper method implemented to handle downloading
zipfiles that includes a check for valid zipfiles, and a configurable number of
retries. Not shown here, but also used frequently is the `get_hyperlinks` method.
This helper method takes a URL, and a `regex` pattern, and it will find all
hyperlinks matching the pattern on the page pointed to by the URL. This is useful if
there's a page containing links to a series of data resources that have somewhat
structured names.

### Step 2: Run --initialize command

You will need to run the initialize command to create a new zenodo deposition, and
update the config file with the new DOI:

```
pudl_archiver --datasets {new_dataset_name} --initialize
```

## Development

We only have one development specific tool, which is the Zenodo Postman collection in `/devtools`.
This tool is used for testing and prototyping Zenodo API calls, it is not needed to use the archiver
tool itself.

To use it:

1. download [Postman](https://www.postman.com/) (or use their web client)
2. import this collection
3. set up a `publish_token` Postman environment variable like in the [docs](https://learning.postman.com/docs/sending-requests/variables/#variable-scopes)
4. send stuff to Zenodo by clicking buttons in Postman!<|MERGE_RESOLUTION|>--- conflicted
+++ resolved
@@ -51,11 +51,7 @@
 the sandbox server, and one for the production server. The archiver tool expects these tokens
 to be set in the following environment variables: `ZENODO_TOKEN_PUBLISH` and `ZENODO_TOKEN_UPLOAD`
 or `ZENODO_SANDBOX_TOKEN_PUBLISH` and `ZENODO_SANDBOX_TOKEN_UPLOAD` for the sandbox server.
-<<<<<<< HEAD
-Catalyst uses a set of institutional tokens - you can contact a mainter for tokens.
-=======
 Catalyst uses a set of institutional tokens - you can contact a maintainer for tokens.
->>>>>>> 299276d1
 
 If you want to interact with the `epacems` archiver, you'll need to get a
 [personal API](https://www.epa.gov/power-sector/cam-api-portal#/api-key-signup) key and
