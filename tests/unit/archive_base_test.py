"""Test archiver abstract base class."""

import copy
import io
import logging
import re
import tempfile
import zipfile
from pathlib import Path

import pytest
import requests
from aiohttp import ClientSession
from pudl_archiver.archivers.classes import AbstractDatasetArchiver, ArchiveAwaitable
from pudl_archiver.archivers.validate import ValidationTestResult, validate_filetype
from pudl_archiver.frictionless import Resource, ResourceInfo


@pytest.fixture()
def bad_zipfile():
    """Create a fake bad zipfile as a temp file."""
    with tempfile.TemporaryDirectory() as path:
        zip_path = Path(path) / "test.zip"
        with Path.open(zip_path, "wb") as archive:
            archive.write(b"Fake non-zipfile data")

        yield zip_path


@pytest.fixture()
def good_zipfile():
    """Create a fake good zipfile in temporary directory."""
    with tempfile.TemporaryDirectory() as path:
        zip_path = Path(path) / "test.zip"
        with (
            zipfile.ZipFile(zip_path, "w") as archive,
            archive.open("test.txt", "w") as file,
        ):
            file.write(b"Test good zipfile")

        yield zip_path


@pytest.fixture()
def file_data():
    """Create test file data for download_file test."""
    return b"Junk test file data"


def _resource_w_size(name: str, size: int):
    """Create resource with variable size for use in tests."""
    return Resource(
        name=name,
        path=f"https://www.example.com/{name}",
        title="",
        parts={},
        mediatype="",
        format="",
        bytes=size,
        hash="",
    )


def _resource_w_parts(name: str, parts: dict):
    """Create resource with variable size for use in tests."""
    return Resource(
        name=name,
        path=f"https://www.example.com/{name}",
        title="",
        parts=parts,
        mediatype="",
        format="",
        bytes=10,
        hash="",
    )


class MockArchiver(AbstractDatasetArchiver):
    """Class to test AbstractDatasetArchiver."""

    name = "test_archiver"

    def __init__(self, test_results, **kwargs):
        self.test_results = test_results
        self.file_validations = {}
        super().__init__(session=None, **kwargs)

    async def get_resources(self) -> ArchiveAwaitable:
        """Create fake resources."""
        pass

    def dataset_validate_archive(
        self, baseline_datapackage, new_datapackage, resources
    ) -> list[ValidationTestResult]:
        """Return fake test results."""
        return self.test_results


@pytest.fixture()
def html_docs():
    """Define html docs for parser test."""
    return {
        "simple": """<!doctype html>
        <html>
            <body>
                <h1>random heading</h1>
                <p>paragraph</p>
                <a href='https://www.fake.link.com/test_2019.zip'>text</a>
                <div>
                    <a href='https://www.fake.link.com/test_2020.zip'>text</a>
                </div>
                <a href='https://www.fake.link.com/not/a/match/'>text</a>
            </body>
        </html>
        """,
    }


@pytest.mark.asyncio
@pytest.mark.parametrize(
    "concurrency_limit,directory_per_resource_chunk,download_paths",
    [
        (1, True, ["path0", "path1", "path2", "path3", "path4"]),
        (1, False, ["path0", "path0", "path0", "path0", "path0"]),
        (5, True, ["path0", "path0", "path0", "path0", "path0"]),
        (2, True, ["path0", "path0", "path1", "path1", "path2"]),
    ],
)
async def test_resource_chunks(
    concurrency_limit, directory_per_resource_chunk, download_paths, mocker
):
    """AbstractDatasetArchiver should be able to download resources in chunks."""

    class MockArchiver(AbstractDatasetArchiver):
        name = "mock"

        def __init__(self, concurrency_limit, directory_per_resource_chunk):
            self.concurrency_limit = concurrency_limit
            self.directory_per_resource_chunk = directory_per_resource_chunk
            super().__init__(None)

        async def get_resources(self):
            for i, _ in enumerate(download_paths):
                yield self.get_resource(i)

        async def get_resource(self, i):
            return ResourceInfo(
                local_path=Path(self.download_directory), partitions={"idx": i}
            )

    tmpdir_mock = mocker.Mock(side_effect=[Path(f"path{i}") for i in range(6)])
    mocker.patch(
        "pudl_archiver.archivers.classes.tempfile.TemporaryDirectory",
        new=tmpdir_mock,
    )

    # Mock out file validations
    mocker.patch("pudl_archiver.archivers.classes.validate.validate_filetype")
    mocker.patch("pudl_archiver.archivers.classes.validate.validate_file_not_empty")
    mocker.patch("pudl_archiver.archivers.classes.validate.validate_zip_layout")

    # Initialize MockArchiver class
    archiver = MockArchiver(concurrency_limit, directory_per_resource_chunk)
    async for name, resource in archiver.download_all_resources():
        assert download_paths[resource.partitions["idx"]] == name


@pytest.mark.asyncio
async def test_download_zipfile(mocker, bad_zipfile, good_zipfile):
    """Test download zipfile.

    Tests the zipfile validation, does not actually download any files.
    """
    # Patch download_file
    mocked_download_file = mocker.patch(
        "pudl_archiver.archivers.classes.AbstractDatasetArchiver.download_file"
    )

    # Initialize MockArchiver class
    archiver = MockArchiver(None)

    url = "https://www.fake.url.com"
    with pytest.raises(
        RuntimeError, match=f"Failed to download valid zipfile from {url}"
    ):
        await archiver.download_zipfile(url, bad_zipfile, retries=4)
        # though - if we retry 4 times, technically shouldn't we have called 5?
    assert mocked_download_file.call_count == 4

    # Test function succeeds with path to zipfile
    assert not await archiver.download_zipfile(url, good_zipfile)
    assert mocked_download_file.call_count == 5

    # Test function succeeds with file object
    assert not await archiver.download_zipfile(url, good_zipfile.open(mode="rb"))
    assert mocked_download_file.call_count == 6


@pytest.mark.asyncio
async def test_download_file(mocker, tmp_path):
    """Test download_file.

    Tests that expected data is written to file on disk or in memory. We use Catalyst's
    README.md file to ensure that downloads produce the same content as a direct GET.
    """

    def _ground_truth_download(url):
        return requests.get(url, timeout=1000).content

<<<<<<< HEAD
    url = "https://www.wikipedia.org/"
=======
    url = "https://raw.githubusercontent.com/catalyst-cooperative/pudl-archiver/main/README.md"
>>>>>>> 69f8f0b1
    file_content = _ground_truth_download(url)

    # Initialize MockArchiver class
    archiver = MockArchiver(None)

    async with ClientSession() as session:
        archiver.session = session
        file = io.BytesIO()

        # Call method
        await archiver.download_file(url, file)
        assert file.getvalue() == file_content

        # Rerun with path to file
        file_path = tmp_path / "test"
        await archiver.download_file(url, file_path)
        assert file_path.read_bytes() == file_content


@pytest.mark.asyncio
async def test_download_and_zip_file(mocker, file_data):
    """Test download_and_zip_file.

    Tests that expected data is written to file on disk in a zipfile.
    """
    # Initialize MockArchiver class
    archiver = MockArchiver(None)

    session_mock = mocker.AsyncMock(name="session_mock")
    archiver.session = session_mock

    # Set return value
    response_mock = mocker.AsyncMock()
    response_mock.read = mocker.AsyncMock(return_value=file_data)
    session_mock.get = mocker.AsyncMock(return_value=response_mock)

    # Prepare args
    url = "https://www.fake.url.com"

    # Run test with path to temp dir
    with tempfile.TemporaryDirectory() as path:
        file_path = str(Path(path) / "test.csv")
        archive_path = str(Path(path) / "test.zip")

        await archiver.download_and_zip_file(url, file_path, archive_path)
        # Assert that the zipfile at archive_path contains a file at file_path
        session_mock.get.assert_called_once_with(url)
        with zipfile.ZipFile(archive_path) as zf:
            zipped_file = zf.open(file_path)
            assert zipped_file.read() == file_data


@pytest.mark.asyncio
@pytest.mark.parametrize(
    "docname,pattern,links",
    [
        (
            "simple",
            re.compile(r"test_\d{4}.zip"),
            [
                "https://www.fake.link.com/test_2019.zip",
                "https://www.fake.link.com/test_2020.zip",
            ],
        ),
        (
            "simple",
            None,
            [
                "https://www.fake.link.com/test_2019.zip",
                "https://www.fake.link.com/test_2020.zip",
                "https://www.fake.link.com/not/a/match/",
            ],
        ),
    ],
)
async def test_get_hyperlinks(docname, pattern, links, request, html_docs):
    """Test get hyperlinks function."""
    # Get desired html doc
    html = html_docs[docname]

    # Initialize MockArchiver class
    archiver = MockArchiver(None)

    mocker = request.getfixturevalue("mocker")

    session_mock = mocker.AsyncMock(name="session_mock", spec=ClientSession)
    archiver.session = session_mock

    # Set return value
    response_mock = mocker.AsyncMock()
    response_mock.text = mocker.AsyncMock(return_value=html)
    session_mock.get = mocker.AsyncMock(return_value=response_mock)

    found_links = await archiver.get_hyperlinks("fake_url", pattern)
    assert set(found_links) == set(links)


@pytest.mark.parametrize(
    "baseline_resources,new_resources,success",
    [
        (
            [_resource_w_size("resource0", 0), _resource_w_size("resource1", 0)],
            [
                _resource_w_size("resource0", 0),
                _resource_w_size("resource1", 0),
                _resource_w_size("resource2", 0),
            ],
            True,
        ),
        (
            [_resource_w_size("resource0", 0), _resource_w_size("resource1", 0)],
            [
                _resource_w_size("resource0", 0),
            ],
            False,
        ),
    ],
    ids=["create_file", "delete_file"],
)
def test_check_missing_files(datapackage, baseline_resources, new_resources, success):
    """Test the ``_check_missing_files`` validation test."""
    archiver = MockArchiver(None)

    baseline_datapackage = copy.deepcopy(datapackage)
    baseline_datapackage.resources = baseline_resources

    new_datapackage = copy.deepcopy(datapackage)
    new_datapackage.resources = new_resources

    validation_result = archiver._check_missing_files(
        baseline_datapackage, new_datapackage
    )
    assert validation_result.success == success


@pytest.mark.parametrize(
    "baseline_resources,new_resources,success",
    [
        (
            [
                _resource_w_size("resource0", 10),
                _resource_w_size("resource1", 10),
            ],
            [
                _resource_w_size("resource0", 20),
                _resource_w_size("resource1", 10),
            ],
            False,
        ),
        (
            [
                _resource_w_size("resource0", 10),
                _resource_w_size("resource1", 10),
            ],
            [
                _resource_w_size("resource0", 11),
                _resource_w_size("resource1", 9),
            ],
            True,
        ),
        (
            [
                _resource_w_size("resource0", 10),
                _resource_w_size("resource1", 10),
            ],
            [
                _resource_w_size("resource0", 10),
            ],
            True,
        ),
        (
            [
                _resource_w_size("resource0", 10),
            ],
            [
                _resource_w_size("resource0", 10),
                _resource_w_size("resource1", 10),
            ],
            True,
        ),
        (
            None,
            [
                _resource_w_size("resource0", 10),
                _resource_w_size("resource1", 10),
            ],
            True,
        ),
    ],
    ids=[
        "file_too_big",
        "file_change_acceptable",
        "file_deleted",
        "file_created",
        "no_base_datapackage",
    ],
)
def test_check_file_size(datapackage, baseline_resources, new_resources, success):
    """Test the ``_check_file_size`` validation test."""
    archiver = MockArchiver(None)

    if baseline_resources is None:
        baseline_datapackage = None
    else:
        baseline_datapackage = copy.deepcopy(datapackage)
        baseline_datapackage.resources = baseline_resources

    new_datapackage = copy.deepcopy(datapackage)
    new_datapackage.resources = new_resources

    validation_result = archiver._check_file_size(baseline_datapackage, new_datapackage)
    assert validation_result.success == success


@pytest.mark.parametrize(
    "baseline_resources,new_resources,success",
    [
        (
            [
                _resource_w_size("resource0", 0),
                _resource_w_size("resource1", 10),
            ],
            [
                _resource_w_size("resource0", 10),
                _resource_w_size("resource1", 10),
            ],
            True,
        ),
    ],
)
def test_check_zero_file_size(
    datapackage, baseline_resources, new_resources, success, caplog
):
    """Test the ``_check_file_size`` validation test."""
    archiver = MockArchiver(None)

    baseline_datapackage = copy.deepcopy(datapackage)
    baseline_datapackage.resources = baseline_resources

    new_datapackage = copy.deepcopy(datapackage)
    new_datapackage.resources = new_resources

    with caplog.at_level(logging.WARN):
        validation_result = archiver._check_file_size(
            baseline_datapackage, new_datapackage
        )
    assert validation_result.success == success
    assert "Original file size was zero" in caplog.text


@pytest.mark.parametrize(
    "baseline_resources,new_resources,success",
    [
        (
            [
                _resource_w_size("resource0", 10),
                _resource_w_size("resource1", 10),
            ],
            [
                _resource_w_size("resource0", 20),
                _resource_w_size("resource1", 10),
            ],
            False,
        ),
        (
            [
                _resource_w_size("resource0", 10),
                _resource_w_size("resource1", 10),
            ],
            [
                _resource_w_size("resource0", 11),
                _resource_w_size("resource1", 9),
            ],
            True,
        ),
        (
            [
                _resource_w_size("resource0", 10),
                _resource_w_size("resource1", 10),
            ],
            [
                _resource_w_size("resource0", 10),
            ],
            False,
        ),
        (
            [
                _resource_w_size("resource0", 10),
            ],
            [
                _resource_w_size("resource0", 10),
            ],
            True,
        ),
        (
            None,
            [
                _resource_w_size("resource0", 10),
                _resource_w_size("resource1", 10),
            ],
            True,
        ),
    ],
    ids=[
        "increase_too_big",
        "file_change_no_overall_change",
        "decrease_too_big",
        "no_change",
        "no_base_datapackage",
    ],
)
def test_check_dataset_size(datapackage, baseline_resources, new_resources, success):
    """Test the ``_check_dataset_size`` validation test."""
    archiver = MockArchiver(None)

    if baseline_resources is None:
        baseline_datapackage = None
    else:
        baseline_datapackage = copy.deepcopy(datapackage)
        baseline_datapackage.resources = baseline_resources

    new_datapackage = copy.deepcopy(datapackage)
    new_datapackage.resources = new_resources

    validation_result = archiver._check_dataset_size(
        baseline_datapackage, new_datapackage
    )
    assert validation_result.success == success


def test_year_filter():
    archiver = MockArchiver(None, only_years=[2020, 2022])
    assert archiver.valid_year(2020)
    assert not archiver.valid_year(2021)
    assert archiver.valid_year(2022)
    assert archiver.valid_year("2022")

    archiver_no_filter = MockArchiver(None)
    assert archiver_no_filter.valid_year(2021)


@pytest.mark.parametrize(
    "new_resources,success,notes",
    [
        (
            [
                _resource_w_parts(
                    "resource0",
                    {"year_quarter": ["1995q1", "1995q2", "1995q3", "1995q4"]},
                ),
                _resource_w_parts(
                    "resource1", {"year_quarter": ["1996q1", "1996q2", "1996q3"]}
                ),
            ],
            True,
            "All tested partitions",
        ),
        (
            [
                _resource_w_parts(
                    "resource0",
                    {"year_month": [f"1995-{month:02d}" for month in range(2, 13)]},
                ),
                _resource_w_parts(
                    "resource1",
                    {"year_month": [f"1996-{month:02d}" for month in range(1, 8)]},
                ),
            ],
            True,
            "All tested partitions",
        ),
        (
            [
                _resource_w_parts(
                    "resource0", {"year_quarter": ["1995q1", "1995q3", "1995q4"]}
                ),
                _resource_w_parts(
                    "resource1", {"year_quarter": ["1996q1", "1996q2", "1996q3"]}
                ),
            ],
            False,
            "not continuous",
        ),
        (
            [
                _resource_w_parts(
                    "resource0",
                    {
                        "year_quarter": [
                            "1995q1",
                            "1995q1",
                            "1995q2",
                            "1995q3",
                            "1995q4",
                        ]
                    },
                )
            ],
            False,
            "duplicate time periods",
        ),
        (
            [
                _resource_w_parts("resource0", {"year_quarter": "1995q1"}),
                _resource_w_parts("resource1", {"year_quarter": "1995q2"}),
            ],
            True,
            "All tested partitions",
        ),
        (
            [
                _resource_w_parts("resource0", {"year": "1995"}),
                _resource_w_parts("resource1", {"year": "1996"}),
            ],
            True,
            "not configured for this test",
        ),
        (
            [
                _resource_w_parts(
                    "resource1", {"year_quarter": ["1996q1", "1996q2", "1996q3"]}
                ),
                _resource_w_parts(
                    "resource0",
                    {"year_quarter": ["1995q1", "1995q2", "1995q3", "1995q4"]},
                ),
            ],
            True,
            "All tested partitions",
        ),
        (
            [
                _resource_w_parts(
                    "resource0", {"year_quarter": ["1995q1", "1995q2"], "form": "junk"}
                ),
                _resource_w_parts(
                    "resource1",
                    {"year_quarter": ["1995q3", "1995q4"], "form": "random"},
                ),
            ],
            True,
            "All tested partitions",
        ),
        (
            [
                _resource_w_parts(
                    "resource0",
                    {"year_quarter": ["1995q1", "1995q2"], "year_month": "1995-01"},
                ),
                _resource_w_parts(
                    "resource1",
                    {"year_quarter": ["1995q3", "1995q4"], "year_month": "1995-06"},
                ),
            ],
            False,
            "more than one partition",
        ),
    ],
    ids=[
        "all_expected_quarter_files",
        "all_expected_month_files",
        "missing_partition",
        "duplicated_partition",
        "partitions_not_lists",
        "partition_not_tested",
        "out_of_order_files",
        "multiple_partitions",
        "multiple_tested_partitions",
    ],
)
def test_check_data_continuity(datapackage, new_resources, success, notes):
    """Test the dataset archiving valiation for epacems."""
    archiver = MockArchiver(None)
    new_datapackage = copy.deepcopy(datapackage)
    new_datapackage.resources = new_resources
    validation = archiver._check_data_continuity(new_datapackage)
    assert validation.success == success
    assert notes in validation.notes[0]  # Check exact success/fail reason


def test_check_file_type(
    mocker,
    good_zipfile,
    bad_zipfile,
):
    """Test the ``_check_file_size`` validation test."""
    validation_result = validate_filetype(good_zipfile, True)
    assert validation_result.success

    validation_result = validate_filetype(bad_zipfile, True)
    assert not validation_result.success<|MERGE_RESOLUTION|>--- conflicted
+++ resolved
@@ -207,11 +207,7 @@
     def _ground_truth_download(url):
         return requests.get(url, timeout=1000).content
 
-<<<<<<< HEAD
-    url = "https://www.wikipedia.org/"
-=======
     url = "https://raw.githubusercontent.com/catalyst-cooperative/pudl-archiver/main/README.md"
->>>>>>> 69f8f0b1
     file_content = _ground_truth_download(url)
 
     # Initialize MockArchiver class
