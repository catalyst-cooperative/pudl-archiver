[project]
name = "pudl_archiver"
version = "0.2.0"
authors = [{name = "PUDL", email = "pudl@catalyst.coop"}]
requires-python = ">=3.12,<3.13"

dependencies = [
    "arelle-release>=2.29,<2.32",
    "catalystcoop.pudl @ git+https://github.com/catalyst-cooperative/pudl.git",
    "coloredlogs>=14",
    "dask>=2024",
    "feedparser>=6.0",
    "frictionless>=5,<6",
    "pydantic>=2.7,<3",
    "python-dotenv~=1.0.0",
    "semantic_version>=2.8,<3",
    "tqdm>=4.64",
]

classifiers = [
    "Development Status :: 3 - Alpha",
    "Environment :: Console",
    "License :: OSI Approved :: MIT License",
    "Natural Language :: English",
    "Operating System :: OS Independent",
    "Programming Language :: Python",
    "Programming Language :: Python :: 3",
    "Programming Language :: Python :: 3 :: Only",
    "Programming Language :: Python :: 3.12",
]


[project.optional-dependencies]
dev = [
    "ruff>=0.6,<0.7",
    "build>=1.2,<1.3",
    "tox>=4.16.0,<4.22",  # Python test environment manager
    "twine>=3.3,<5.2",  # Used to make releases to PyPI
    "types-requests",
]

docs = [
    "doc8>=1.1,<1.2",  # Ensures clean documentation formatting
    "furo>=2022.4.7",
    "sphinx>=7,<8.0.3",  # The default Python documentation engine
    "sphinx-autoapi>=3,<3.4",  # Generates documentation from docstrings
    "sphinx-issues>=1.2,<4.2",  # Allows references to GitHub issues
]

tests = [
    "coverage>=7,<7.7",  # Lets us track what code is being tested
    "doc8>=1.1,<1.2",  # Ensures clean documentation formatting
<<<<<<< HEAD
    "pre-commit>=4,<5",  # Allow us to run pre-commit hooks in testing
=======
    "pre-commit>=4,<4.1",  # Allow us to run pre-commit hooks in testing
>>>>>>> 87a6b7b7
    "pydocstyle>=6,<6.4",  # Style guidelines for Python documentation
    "pytest>=8,<8.4",  # Our testing framework
    "pytest-asyncio>=0.20,<0.25",  # Test async functions
    "pytest-console-scripts>=1.1,<1.5",  # Allow automatic testing of scripts
    "pytest-cov>=5,<5.1",  # Pytest plugin for working with coverage
    "pytest-mock>=3.0,<3.15",  # Pytest plugin for mocking function calls and objects
    "ruff>=0.6,<0.7",
]

[project.scripts]
pudl_archiver = "pudl_archiver.cli:main"

[build-system]
requires = [
    "setuptools>=66",
]
build-backend = "setuptools.build_meta"

[tool.doc8]
max-line-length = 88
ignore-path = ["docs/_build"]

[tool.pytest.ini_options]
testpaths = "./"
filterwarnings = [
    "ignore:distutils Version classes are deprecated:DeprecationWarning",
    "ignore:Creating a LegacyVersion:DeprecationWarning:pkg_resources[.*]",
]
addopts = "--verbose"
log_format = "%(asctime)s [%(levelname)8s] %(name)s:%(lineno)s %(message)s"
log_date_format = "%Y-%m-%d %H:%M:%S"
log_cli = "true"
log_cli_level = "INFO"
doctest_optionflags = [
    "NORMALIZE_WHITESPACE",
    "IGNORE_EXCEPTION_DETAIL",
    "ELLIPSIS",
]

[tool.ruff]
# Assume Python 3.12
target-version = "py312"
line-length = 88
indent-width = 4

[tool.ruff.format]
quote-style = "double"
indent-style = "space"
skip-magic-trailing-comma = false
line-ending = "auto"

[tool.ruff.lint]
select = [
    "A", # flake8-builtins
    # "ARG", # unused arguments
    # "B",  # flake8-bugbear
    "C",   # Limit cyclomatic complexity using mccabe
    "D",   # pydocstyle errors
    "E",   # pycodestyle errors
    "EXE", # executable file issues
    # "ERA", # eradicate: find commented out code
    "F",   # pyflakes
    "I",   # isort
    "ISC", # implicit string concatenation
    "N",   # pep8-naming
    "NPY", # NumPy specific checks
    "PD",  # pandas checks
    "PGH", # pygrep-hooks
    # "PL",  # pylint
    # "PT",  # pytest style
    "PTH", # use pathlib
    "Q",   # flake8-quotes
    "RET", # check return values
    "RSE", # unnecessary parenthises on raised exceptions
    "S",   # flake8-bandit
    "SIM", # flake8-simplify
    # "T",   # print statements found
    "UP", # pyupgrade (use modern python syntax)
    "W",  # pycodestyle warnings
]

ignore = [
    "D401",   # Require imperative mood in docstrings.
    "D417",
    "E501",   # Overlong lines.
    "E203",   # Space before ':' (black recommends to ignore)
    "PD003",  # Use of isna rather than isnull
    "PD004",  # Use of notna rather than notnull
    "PD008",  # Use of df.at[] rather than df.loc[]
    "PD010",  # Use of df.stack()
    "PD013",  # Use of df.unstack()
    "PD015",  # Use of pd.merge() rather than df.merge()
    "PD901",  # df as variable name
    "RET504", # Ignore unnecessary assignment before return
    "S101",   # Use of assert
]


# Don't automatically concatenate strings -- sometimes we forget a comma!
unfixable = ["ISC"]

[tool.ruff.lint.per-file-ignores]
"__init__.py" = ["F401"]    # Ignore unused imports
"tests/*" = ["D"]

[tool.ruff.lint.pep8-naming]
# Allow Pydantic's `@validator` decorator to trigger class method treatment.
classmethod-decorators = ["pydantic.validator", "pydantic.root_validator"]

[tool.ruff.lint.isort]
known-first-party = ["ferc_xbrl_extractor"]

[tool.ruff.lint.pydocstyle]
convention = "google"

[tool.ruff.lint.mccabe]
max-complexity = 10

[tool.ruff.lint.flake8-quotes]
docstring-quotes = "double"
inline-quotes = "double"
multiline-quotes = "double"
<|MERGE_RESOLUTION|>--- conflicted
+++ resolved
@@ -50,11 +50,7 @@
 tests = [
     "coverage>=7,<7.7",  # Lets us track what code is being tested
     "doc8>=1.1,<1.2",  # Ensures clean documentation formatting
-<<<<<<< HEAD
-    "pre-commit>=4,<5",  # Allow us to run pre-commit hooks in testing
-=======
     "pre-commit>=4,<4.1",  # Allow us to run pre-commit hooks in testing
->>>>>>> 87a6b7b7
     "pydocstyle>=6,<6.4",  # Style guidelines for Python documentation
     "pytest>=8,<8.4",  # Our testing framework
     "pytest-asyncio>=0.20,<0.25",  # Test async functions
