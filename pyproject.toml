[project]
name = "pudl_archiver"
version = "0.2.0"
authors = [{name = "PUDL", email = "pudl@catalyst.coop"}]
requires-python = ">=3.12,<3.13"

dependencies = [
    "arelle-release>=2.25,<2.27",
    "catalystcoop.pudl @ git+https://github.com/catalyst-cooperative/pudl.git",
    "coloredlogs>=14",
    "dask<2024.5",  # Temporary pin -- conda packaging problem upstream
    "feedparser>=6.0",
    "frictionless>=5,<6",
    "pydantic>=2.7,<3",
    "python-dotenv~=1.0.0",
    "semantic_version>=2.8,<3",
    "tqdm>=4.64",
]

classifiers = [
    "Development Status :: 3 - Alpha",
    "Environment :: Console",
    "License :: OSI Approved :: MIT License",
    "Natural Language :: English",
    "Operating System :: OS Independent",
    "Programming Language :: Python",
    "Programming Language :: Python :: 3",
    "Programming Language :: Python :: 3 :: Only",
    "Programming Language :: Python :: 3.12",
]


[project.optional-dependencies]
dev = [
<<<<<<< HEAD
    "ruff>=0.4,<0.5",
    "build>=1.2,<1.3",
    "tox>=4.0,<4.15",  # Python test environment manager
=======
    "ruff>=0.3,<0.5",
    "build>=1.0,<1.3",
    "tox>=4.0,<4.16",  # Python test environment manager
>>>>>>> 6b8987bb
    "twine>=3.3,<5.1",  # Used to make releases to PyPI
    "types-requests",
]

docs = [
    "doc8>=1.1,<1.2",  # Ensures clean documentation formatting
    "furo>=2022.4.7",
    "sphinx>=7,<7.3.8",  # The default Python documentation engine
    "sphinx-autoapi>=3,<3.1",  # Generates documentation from docstrings
    "sphinx-issues>=1.2,<4.2",  # Allows references to GitHub issues
]

tests = [
<<<<<<< HEAD
    "coverage>=7,<7.6",  # Lets us track what code is being tested
    "doc8>=1.1,<1.2",  # Ensures clean documentation formatting
    "pre-commit>=3,<3.8",  # Allow us to run pre-commit hooks in testing
    "pydocstyle>=6,<6.4",  # Style guidelines for Python documentation
    "pytest>=8,<8.1",  # Our testing framework
=======
    "coverage>=5.3,<7.5",  # Lets us track what code is being tested
    "doc8>=0.9,<1.2",  # Ensures clean documentation formatting
    "pre-commit>=2.9,<3.8",  # Allow us to run pre-commit hooks in testing
    "pydocstyle>=5.1,<6.4",  # Style guidelines for Python documentation
    "pytest>=6.2,<8.3",  # Our testing framework
>>>>>>> 6b8987bb
    "pytest-asyncio>=0.20,<0.24",  # Test async functions
    "pytest-console-scripts>=1.1,<1.5",  # Allow automatic testing of scripts
    "pytest-cov>=5,<5.1",  # Pytest plugin for working with coverage
    "pytest-mock>=3.0,<3.15",  # Pytest plugin for mocking function calls and objects
    "ruff>=0.4,<0.5",
]

[project.scripts]
pudl_archiver = "pudl_archiver.cli:main"

[build-system]
requires = [
    "setuptools>=66",
]
build-backend = "setuptools.build_meta"

[tool.doc8]
max-line-length = 88
ignore-path = ["docs/_build"]

[tool.pytest.ini_options]
testpaths = "./"
filterwarnings = [
    "ignore:distutils Version classes are deprecated:DeprecationWarning",
    "ignore:Creating a LegacyVersion:DeprecationWarning:pkg_resources[.*]",
]
addopts = "--verbose"
log_format = "%(asctime)s [%(levelname)8s] %(name)s:%(lineno)s %(message)s"
log_date_format = "%Y-%m-%d %H:%M:%S"
log_cli = "true"
log_cli_level = "INFO"
doctest_optionflags = [
    "NORMALIZE_WHITESPACE",
    "IGNORE_EXCEPTION_DETAIL",
    "ELLIPSIS",
]

[tool.ruff]
# Assume Python 3.12
target-version = "py312"
line-length = 88
indent-width = 4

[tool.ruff.format]
quote-style = "double"
indent-style = "space"
skip-magic-trailing-comma = false
line-ending = "auto"

[tool.ruff.lint]
select = [
    "A", # flake8-builtins
    # "ARG", # unused arguments
    # "B",  # flake8-bugbear
    "C",   # Limit cyclomatic complexity using mccabe
    "D",   # pydocstyle errors
    "E",   # pycodestyle errors
    "EXE", # executable file issues
    # "ERA", # eradicate: find commented out code
    "F",   # pyflakes
    "I",   # isort
    "ISC", # implicit string concatenation
    "N",   # pep8-naming
    "NPY", # NumPy specific checks
    "PD",  # pandas checks
    "PGH", # pygrep-hooks
    # "PL",  # pylint
    # "PT",  # pytest style
    "PTH", # use pathlib
    "Q",   # flake8-quotes
    "RET", # check return values
    "RSE", # unnecessary parenthises on raised exceptions
    "S",   # flake8-bandit
    "SIM", # flake8-simplify
    # "T",   # print statements found
    "UP", # pyupgrade (use modern python syntax)
    "W",  # pycodestyle warnings
]

ignore = [
    "D401",   # Require imperative mood in docstrings.
    "D417",
    "E501",   # Overlong lines.
    "E203",   # Space before ':' (black recommends to ignore)
    "PD003",  # Use of isna rather than isnull
    "PD004",  # Use of notna rather than notnull
    "PD008",  # Use of df.at[] rather than df.loc[]
    "PD010",  # Use of df.stack()
    "PD013",  # Use of df.unstack()
    "PD015",  # Use of pd.merge() rather than df.merge()
    "PD901",  # df as variable name
    "RET504", # Ignore unnecessary assignment before return
    "S101",   # Use of assert
]


# Don't automatically concatenate strings -- sometimes we forget a comma!
unfixable = ["ISC"]

[tool.ruff.lint.per-file-ignores]
"__init__.py" = ["F401"]    # Ignore unused imports
"tests/*" = ["D"]

[tool.ruff.lint.pep8-naming]
# Allow Pydantic's `@validator` decorator to trigger class method treatment.
classmethod-decorators = ["pydantic.validator", "pydantic.root_validator"]

[tool.ruff.lint.isort]
known-first-party = ["ferc_xbrl_extractor"]

[tool.ruff.lint.pydocstyle]
convention = "google"

[tool.ruff.lint.mccabe]
max-complexity = 10

[tool.ruff.lint.flake8-quotes]
docstring-quotes = "double"
inline-quotes = "double"
multiline-quotes = "double"
<|MERGE_RESOLUTION|>--- conflicted
+++ resolved
@@ -32,15 +32,9 @@
 
 [project.optional-dependencies]
 dev = [
-<<<<<<< HEAD
     "ruff>=0.4,<0.5",
     "build>=1.2,<1.3",
-    "tox>=4.0,<4.15",  # Python test environment manager
-=======
-    "ruff>=0.3,<0.5",
-    "build>=1.0,<1.3",
     "tox>=4.0,<4.16",  # Python test environment manager
->>>>>>> 6b8987bb
     "twine>=3.3,<5.1",  # Used to make releases to PyPI
     "types-requests",
 ]
@@ -54,19 +48,11 @@
 ]
 
 tests = [
-<<<<<<< HEAD
     "coverage>=7,<7.6",  # Lets us track what code is being tested
     "doc8>=1.1,<1.2",  # Ensures clean documentation formatting
     "pre-commit>=3,<3.8",  # Allow us to run pre-commit hooks in testing
     "pydocstyle>=6,<6.4",  # Style guidelines for Python documentation
-    "pytest>=8,<8.1",  # Our testing framework
-=======
-    "coverage>=5.3,<7.5",  # Lets us track what code is being tested
-    "doc8>=0.9,<1.2",  # Ensures clean documentation formatting
-    "pre-commit>=2.9,<3.8",  # Allow us to run pre-commit hooks in testing
-    "pydocstyle>=5.1,<6.4",  # Style guidelines for Python documentation
-    "pytest>=6.2,<8.3",  # Our testing framework
->>>>>>> 6b8987bb
+    "pytest>=8,<8.3",  # Our testing framework
     "pytest-asyncio>=0.20,<0.24",  # Test async functions
     "pytest-console-scripts>=1.1,<1.5",  # Allow automatic testing of scripts
     "pytest-cov>=5,<5.1",  # Pytest plugin for working with coverage
