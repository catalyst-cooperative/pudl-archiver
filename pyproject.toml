--- conflicted
+++ resolved
@@ -5,24 +5,36 @@
 requires-python = ">=3.12,<3.13"
 
 dependencies = [
-<<<<<<< HEAD
-    "arelle-release>=2.29,<2.38",
-    "beautifulsoup4>=4.12.3,<5",
+    "arelle-release>=2.37.23,<3",
+    "beautifulsoup4>=4.13.4,<5",
     "catalystcoop.pudl @ git+https://github.com/catalyst-cooperative/pudl.git",
-    "coloredlogs>=14",
-    "dask>=2025,<2026",
-    "deltalake>=0.25,<1.1",
-    "feedparser>=6.0",
-    "frictionless>=5,<6",
-    "pydantic>=2.7,<3",
-    "python-dotenv~=1.1.0",
-    "pyyaml>=6.0,<7",
-    "semantic_version>=2.8,<3",
-    "tqdm>=4.64",
+    "cfgv>=3.4.0,<4",
+    "coloredlogs>=14.0,<15",
+    "coverage>=7.9.1,<8",
+    "dask>=2025.5.1,<2026",
+    "deltalake>=1.0.2,<2",
+    "doc8>=2.0.0,<3",
+    "feedparser>=6.0.11,<7",
+    "frictionless>=5.18.1,<6",
+    "furo>=2024.8.6,<2025",
     "playwright>=1.52.0,<2",
-=======
-    "catalystcoop.pudl @ git+https://github.com/catalyst-cooperative/pudl.git", "arelle-release>=2.37.23,<3", "beautifulsoup4>=4.13.4,<5", "coloredlogs>=14.0,<15", "dask>=2025.5.1,<2026", "deltalake>=1.0.2,<2", "feedparser>=6.0.11,<7", "frictionless>=5.18.1,<6", "pydantic>=2.11.7,<3", "python-dotenv>=1.1.0,<2", "pyyaml>=6.0.2,<7", "ruff>=0.12.0,<0.13", "semantic-version>=2.10.0,<3", "tqdm>=4.67.1,<5", "types-requests>=2.32.4.20250611,<3", "doc8>=2.0.0,<3", "furo>=2024.8.6,<2025", "sphinx>=8.2.3,<9", "sphinx-autoapi>=3.6.0,<4", "sphinx-issues>=5.0.1,<6", "coverage>=7.9.1,<8", "pre-commit>=4.2.0,<5", "cfgv>=3.4.0,<4", "pydocstyle>=6.3.0,<7", "pytest>=8.4.0,<9", "pytest-asyncio>=1.0.0,<2", "pytest-console-scripts>=1.4.1,<2", "pytest-cov>=6.2.1,<7", "pytest-mock>=3.14.1,<4",
->>>>>>> 24f71e38
+    "pre-commit>=4.2.0,<5",
+    "pydantic>=2.11.7,<3",
+    "pydocstyle>=6.3.0,<7",
+    "pytest-asyncio>=1.0.0,<2",
+    "pytest-console-scripts>=1.4.1,<2",
+    "pytest-cov>=6.2.1,<7",
+    "pytest-mock>=3.14.1,<4",
+    "pytest>=8.4.0,<9",
+    "python-dotenv>=1.1.0,<2",
+    "pyyaml>=6.0.2,<7",
+    "ruff>=0.12.0,<0.13",
+    "semantic-version>=2.10.0,<3",
+    "sphinx-autoapi>=3.6.0,<4",
+    "sphinx-issues>=5.0.1,<6",
+    "sphinx>=8.2.3,<9",
+    "tqdm>=4.67.1,<5",
+    "types-requests>=2.32.4.20250611,<3",
 ]
 
 classifiers = [
@@ -175,13 +187,8 @@
 ci = [{task="lint"}, {task="unit"}, {task="integration"}, {task="coverage"}]
 
 [tool.pixi.dependencies]
-<<<<<<< HEAD
-gdal = "==3.11.0"
+gdal = ">=3.11.0,<4"
 psycopg2-binary = ">=2.9.9,<3"
 
 [tool.pixi.activation]
-scripts = ["scripts/check_playwright_installation.sh"]
-=======
-gdal = ">=3.11.0,<4"
-psycopg2-binary = ">=2.9.9,<3"
->>>>>>> 24f71e38
+scripts = ["scripts/check_playwright_installation.sh"]