--- conflicted
+++ resolved
@@ -40,12 +40,9 @@
 ferc714:
   production_doi: 10.5281/zenodo.4127100
   sandbox_doi: 10.5072/zenodo.1114673
-<<<<<<< HEAD
-phmsagas:
-  production_doi: null
-  sandbox_doi: 10.5072/zenodo.1161321
-=======
 mshamines:
   production_doi: null
   sandbox_doi: 10.5072/zenodo.1158828
->>>>>>> b0dd5f8d
+phmsagas:
+  production_doi: null
+  sandbox_doi: 10.5072/zenodo.1161321