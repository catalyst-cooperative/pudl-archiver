--- conflicted
+++ resolved
@@ -74,8 +74,6 @@
     # default is ZIP_STORED, which means "uncompressed"
     # also this can't be set in the constructor as of 2024-02-09
     info.compress_type = zipfile.ZIP_DEFLATED
-<<<<<<< HEAD
-
     archive.writestr(info, data)
 
 
@@ -115,7 +113,4 @@
     )
 
     while (result := await result_queue.get()) != "tasks_complete":
-        yield result
-=======
-    archive.writestr(info, data)
->>>>>>> ce0f16df
+        yield result