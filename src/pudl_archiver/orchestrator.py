"""Core routines for archiving raw data packages."""
import io
import logging
from enum import Enum, auto
from hashlib import md5
from pathlib import Path

import aiohttp
import yaml
from pydantic import BaseModel

from pudl_archiver.archivers.classes import AbstractDatasetArchiver
from pudl_archiver.depositors import ZenodoDepositor
from pudl_archiver.frictionless import DataPackage, ResourceInfo
from pudl_archiver.utils import retry_async
from pudl_archiver.zenodo.entities import (
    Deposition,
    DepositionFile,
    DepositionMetadata,
    Doi,
    SandboxDoi,
)

logger = logging.getLogger(f"catalystcoop.{__name__}")


class _DepositionAction(Enum):
    CREATE = (auto(),)
    UPDATE = (auto(),)
    DELETE = (auto(),)


class _UploadSpec(BaseModel):
    """Defines an upload that will be done by ZenodoDepositionInterface."""

    source: io.IOBase | Path
    dest: str

    class Config:
        arbitrary_types_allowed = True


class DatasetSettings(BaseModel):
    """Simple model to validate doi's in settings."""

    production_doi: Doi | None = None
    sandbox_doi: SandboxDoi | None = None


def _compute_md5(file_path: Path) -> str:
    """Compute an md5 checksum to compare to files in zenodo deposition."""
    hash_md5 = md5()  # nosec: B324
    with open(file_path, "rb") as f:
        for chunk in iter(lambda: f.read(4096), b""):
            hash_md5.update(chunk)

    return hash_md5.hexdigest()


class DepositionOrchestrator:
    """Interface to a single Deposition."""

    def __init__(
        self,
        data_source_id: str,
        downloader: AbstractDatasetArchiver,
        session: aiohttp.ClientSession,
        upload_key: str,
        publish_key: str,
        deposition_settings: Path,
        create_new: bool = False,
        dry_run: bool = True,
        sandbox: bool = True,
    ):
        """Prepare the ZenodoStorage interface.

        Args:
            data_source_id: Data source ID.
            session: Async http client session manager.
            upload_key: Zenodo API upload key.
            publish_key: Zenodo API publish key.

        Returns:
            DepositionOrchestrator
        """
        if sandbox:
            self.api_root = "https://sandbox.zenodo.org/api"
        else:
            self.api_root = "https://zenodo.org/api"

        self.sandbox = sandbox
        self.data_source_id = data_source_id

        # TODO (daz): pass in the depositor separately too - no reason to couple this class to Zenodo
        self.session = session

        self.upload_key = upload_key
        self.publish_key = publish_key

        self.depositor = ZenodoDepositor(upload_key, publish_key, session, self.sandbox)
        self.downloader = downloader

        # TODO (daz): don't hold references to the depositions at the instance level.
        self.deposition: Deposition | None = None
        self.new_deposition: Deposition | None = None
        self.deposition_files: dict[str, DepositionFile] = {}

        self.dry_run = dry_run

        self.create_new = create_new
        self.deposition_settings = deposition_settings
        with open(deposition_settings) as f:
            self.dataset_settings = {
                name: DatasetSettings(**dois)
                for name, dois in yaml.safe_load(f).items()
            }

    async def _initialize(self):
        if self.create_new:
            doi = None
            self.deposition = await self._create_deposition(self.data_source_id)
        else:
            settings = self.dataset_settings[self.data_source_id]
            doi = settings.sandbox_doi if self.sandbox else settings.production_doi
            if not doi:
                raise RuntimeError("Must pass a valid DOI if create_new is False")

            self.deposition = await self.depositor.get_deposition(doi)
        self.new_deposition = await self.depositor.get_new_version(
            self.deposition, clobber=not self.create_new
        )

        # TODO (daz): stop using self.deposition_files, use the files lists on the depositions
        # Map file name to file metadata for all files in deposition
        self.deposition_files = await self._remote_fileinfo(self.new_deposition)

    # TODO (daz): inline this.
    async def _remote_fileinfo(self, deposition: Deposition):
        """Return info on all files contained in deposition.

        Args:
            deposition: Deposition for which to return file info.

        Returns:
            Dictionary mapping filenames to DepositionFile metadata objects.
        """
        return {f.filename: f for f in deposition.files}

    # TODO (daz): inline this.
    async def _create_deposition(self, data_source_id: str) -> Deposition:
        """Create a Zenodo deposition resource.

        This should only be called once for a given data source.  The deposition will be
        prepared in draft form, so that files can be added prior to publication.

        Args:
            data_source_id: Data source ID that will be used to generate zenodo metadata
            from data source metadata.

        Returns:
            Deposition object, per
            https://developers.zenodo.org/?python#depositions
        """
        metadata = DepositionMetadata.from_data_source(data_source_id)
        return await self.depositor.create_deposition(metadata)

    async def run(self):
        """Run the entire deposition update process.

        1. Create pending deposition version to stage changes.
        2. Download resources.
        3. Update pending deposition version.
        4. If there were updates, publish.
        5. Update the dataset settings if this was a new deposition.

        Returns:
            Updated Deposition object - if published, then return that; else
            return the pending deposition version. Distinguishable by `state`
            field being 'done' and 'unsubmitted', respectively.
        """
        await self._initialize()

        resources = {}
        changed = False
        async for name, resource in self.downloader.download_all_resources():
            resources[name] = resource
            action = self._generate_changes(name, resource)

            # Leave immediately after generating changes if dry_run
            if self.dry_run:
                continue

            if action:
                changed = True
                await self._apply_changes(action, name, resource)

        # Check for files that should no longer be in deposition
        files_to_delete = self._get_files_to_delete(resources)
        changed = changed or len(files_to_delete) > 0
        if self.dry_run:
            return None

<<<<<<< HEAD
        await self._apply_changes()
        self.new_deposition = await self.depositor.get_record(self.new_deposition.id_)
        new_datapackage, old_datapackage = await self._update_datapackage(resources)
        await self._apply_changes()

        if self.changed:
            validation_success = self.downloader.validate_archive(
                old_datapackage, new_datapackage, resources
            )
            if not validation_success:
                logger.error("Archive validation failed. Not publishing new archive.")
                return self.deposition

=======
        # Delete files no longer in deposition
        [
            await self._apply_changes(_DepositionAction.DELETE, name)
            for name in files_to_delete
        ]

        self.new_deposition = await self.depositor.get_record(self.new_deposition.id_)
        if changed:
            # If there are any changes detected update datapackage and publish
            await self._update_datapackage(resources)
>>>>>>> adb3ff41
            published = await self.depositor.publish_deposition(self.new_deposition)
            if self.create_new:
                self._update_dataset_settings(published)
            return published
        else:
            logger.info("No changes detected.")
            await self.depositor.delete_deposition(self.new_deposition)
            return self.deposition

    def _generate_changes(self, name: str, resource: ResourceInfo) -> _DepositionAction:
        if name not in self.deposition_files:
            logger.info(f"Adding {name} to deposition.")

            return _DepositionAction.CREATE
        else:
            file_info = self.deposition_files[name]

            # If file is not exact match for existing file, update with new file
            if (
                not (local_md5 := _compute_md5(resource.local_path))
                == file_info.checksum
            ):
                logger.info(
                    f"Updating {name}: local hash {local_md5} vs. remote {file_info.checksum}"
                )
                return _DepositionAction.UPDATE

        return None

    def _get_files_to_delete(self, resources) -> list[str]:
        # Delete files not included in new deposition
        files_to_delete = []
        logger.info(f"Depo files: {list(self.deposition_files.keys())}")
        for filename, file_info in self.deposition_files.items():
            if filename not in resources and filename != "datapackage.json":
                logger.info(f"Deleting {filename} from deposition.")
                files_to_delete.append(filename)

        return files_to_delete

    async def _apply_changes(
        self, action: _DepositionAction, name: str, resource: ResourceInfo | None = None
    ):
        """Actually upload and delete what we listed in self.uploads/deletes."""
        match action:
            case _DepositionAction.DELETE:
                file_info = self.deposition_files[name]
                await self.depositor.delete_file(
                    self.new_deposition, file_info.filename
                )
            case _DepositionAction.CREATE:
                if resource is None:
                    raise RuntimeError("Must pass a resource to be uploaded.")

                await self._upload_file(
                    _UploadSpec(source=resource.local_path, dest=name)
                )
            case _DepositionAction.UPDATE:
                if resource is None:
                    raise RuntimeError("Must pass a resource to be uploaded.")

                file_info = self.deposition_files[name]
                await self.depositor.delete_file(
                    self.new_deposition, file_info.filename
                )
                await self._upload_file(
                    _UploadSpec(source=resource.local_path, dest=name)
                )

    async def _upload_file(self, upload: _UploadSpec):
        if isinstance(upload.source, io.IOBase):
            await self.depositor.create_file(
                self.new_deposition, upload.dest, upload.source
            )
        else:
            with upload.source.open("rb") as f:
                await self.depositor.create_file(self.new_deposition, upload.dest, f)

    def _update_dataset_settings(self, published_deposition):
        # Get new DOI and update settings
        # TODO (daz): split this IO out too.
        if self.sandbox:
            sandbox_doi = published_deposition.conceptdoi
            production_doi = self.dataset_settings.get(
                self.data_source_id, DatasetSettings()
            ).production_doi
        else:
            production_doi = published_deposition.conceptdoi
            sandbox_doi = self.dataset_settings.get(
                self.data_source_id, DatasetSettings()
            ).sandbox_doi

        self.dataset_settings[self.data_source_id] = DatasetSettings(
            sandbox_doi=sandbox_doi, production_doi=production_doi
        )

        # Update doi settings YAML
        with open(self.deposition_settings, "w") as f:
            raw_settings = {
                name: settings.dict()
                for name, settings in self.dataset_settings.items()
            }
            yaml.dump(raw_settings, f)

    async def _update_datapackage(self, resources: dict[str, ResourceInfo]):
        """Create new frictionless datapackage for deposition.

        Args:
            resources: Dictionary mapping resources to ResourceInfo which is used to
            generate new datapackage
        Returns:
            Updated Deposition.
        """
<<<<<<< HEAD
        # If nothing has changed, don't add new datapackage
        if not self.changed:
            return None, None

=======
>>>>>>> adb3ff41
        if self.new_deposition is None:
            return None, None

        logger.info(f"Creating new datapackage.json for {self.data_source_id}")
        files = {file.filename: file for file in self.new_deposition.files}

        old_datapackage = None
        if "datapackage.json" in files:
<<<<<<< HEAD
            # Download old datapackage
            url = files["datapackage.json"].links.download
            response = await self.depositor.request(
                "GET",
                url,
                "Download old datapackage",
                parse_json=False,
                headers=self.depositor.auth_write,
            )
            response_bytes = await retry_async(response.read)
            old_datapackage = DataPackage.parse_raw(response_bytes)

            # Stage old datapackge to be deleted
            self.deletes.append(files["datapackage.json"])
=======
            await self._apply_changes(_DepositionAction.DELETE, "datapackage.json")
>>>>>>> adb3ff41
            files.pop("datapackage.json")

        datapackage = DataPackage.from_filelist(
            self.data_source_id, files.values(), resources
        )

        datapackage_json = io.BytesIO(
            bytes(datapackage.json(by_alias=True), encoding="utf-8")
        )

        await self._upload_file(
            _UploadSpec(source=datapackage_json, dest="datapackage.json")
        )

        return datapackage, old_datapackage<|MERGE_RESOLUTION|>--- conflicted
+++ resolved
@@ -200,21 +200,6 @@
         if self.dry_run:
             return None
 
-<<<<<<< HEAD
-        await self._apply_changes()
-        self.new_deposition = await self.depositor.get_record(self.new_deposition.id_)
-        new_datapackage, old_datapackage = await self._update_datapackage(resources)
-        await self._apply_changes()
-
-        if self.changed:
-            validation_success = self.downloader.validate_archive(
-                old_datapackage, new_datapackage, resources
-            )
-            if not validation_success:
-                logger.error("Archive validation failed. Not publishing new archive.")
-                return self.deposition
-
-=======
         # Delete files no longer in deposition
         [
             await self._apply_changes(_DepositionAction.DELETE, name)
@@ -225,7 +210,6 @@
         if changed:
             # If there are any changes detected update datapackage and publish
             await self._update_datapackage(resources)
->>>>>>> adb3ff41
             published = await self.depositor.publish_deposition(self.new_deposition)
             if self.create_new:
                 self._update_dataset_settings(published)
@@ -339,13 +323,6 @@
         Returns:
             Updated Deposition.
         """
-<<<<<<< HEAD
-        # If nothing has changed, don't add new datapackage
-        if not self.changed:
-            return None, None
-
-=======
->>>>>>> adb3ff41
         if self.new_deposition is None:
             return None, None
 
@@ -354,24 +331,7 @@
 
         old_datapackage = None
         if "datapackage.json" in files:
-<<<<<<< HEAD
-            # Download old datapackage
-            url = files["datapackage.json"].links.download
-            response = await self.depositor.request(
-                "GET",
-                url,
-                "Download old datapackage",
-                parse_json=False,
-                headers=self.depositor.auth_write,
-            )
-            response_bytes = await retry_async(response.read)
-            old_datapackage = DataPackage.parse_raw(response_bytes)
-
-            # Stage old datapackge to be deleted
-            self.deletes.append(files["datapackage.json"])
-=======
             await self._apply_changes(_DepositionAction.DELETE, "datapackage.json")
->>>>>>> adb3ff41
             files.pop("datapackage.json")
 
         datapackage = DataPackage.from_filelist(
