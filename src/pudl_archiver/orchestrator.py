--- conflicted
+++ resolved
@@ -213,8 +213,8 @@
         files_to_delete = self._get_files_to_delete(resources)
         changed = changed or len(files_to_delete) > 0
         if self.dry_run:
-<<<<<<< HEAD
-            return None
+            logger.info("Dry run, aborting")
+            return Unchanged(dataset_name=self.data_source_id, reason="Dry run.")
 
         # Delete files no longer in deposition
         [
@@ -225,17 +225,9 @@
         self.new_deposition = await self.depositor.get_record(self.new_deposition.id_)
         if changed:
             # If there are any changes detected update datapackage and publish
-            await self._update_datapackage(resources)
-=======
-            logger.info("Dry run, aborting")
-            return Unchanged(dataset_name=self.data_source_id, reason="Dry run.")
-
-        await self._apply_changes()
-        self.new_deposition = await self.depositor.get_record(self.new_deposition.id_)
-        new_datapackage, old_datapackage = await self._update_datapackage(resources)
-        await self._apply_changes()
-
-        if self.changed:
+            new_datapackage, old_datapackage = await self._update_datapackage(resources)
+            await self._apply_changes()
+
             run_summary = self.downloader.generate_summary(
                 old_datapackage, new_datapackage, resources
             )
@@ -244,7 +236,6 @@
                 await self.depositor.delete_deposition(self.new_deposition)
                 return run_summary
 
->>>>>>> d14dcfd6
             published = await self.depositor.publish_deposition(self.new_deposition)
             if self.create_new:
                 self._update_dataset_settings(published)
@@ -360,13 +351,6 @@
         Returns:
             Updated Deposition.
         """
-<<<<<<< HEAD
-=======
-        # If nothing has changed, don't add new datapackage
-        if not self.changed:
-            return None, None
-
->>>>>>> d14dcfd6
         if self.new_deposition is None:
             return None, None
 
@@ -375,9 +359,6 @@
 
         old_datapackage = None
         if "datapackage.json" in files:
-<<<<<<< HEAD
-            await self._apply_changes(_DepositionAction.DELETE, "datapackage.json")
-=======
             # Download old datapackage
             url = files["datapackage.json"].links.download
             response = await self.depositor.request(
@@ -391,10 +372,10 @@
             old_datapackage = DataPackage.parse_raw(response_bytes)
 
             # Stage old datapackge to be deleted
-            self.deletes.append(files["datapackage.json"])
->>>>>>> d14dcfd6
+            await self._apply_changes(_DepositionAction.DELETE, "datapackage.json")
             files.pop("datapackage.json")
 
+        # Create updated datapackage
         datapackage = DataPackage.from_filelist(
             self.data_source_id,
             files.values(),
