--- conflicted
+++ resolved
@@ -1,10 +1,7 @@
 """Tool to download data resources and create archives on Zenodo for use in PUDL."""
 import asyncio
-<<<<<<< HEAD
+import json
 import logging
-=======
-import json
->>>>>>> d14dcfd6
 import os
 import pathlib
 
