--- conflicted
+++ resolved
@@ -90,7 +90,6 @@
             f"File no. {request_count}: Downloaded {year} Q{quarter} EPA CEMS hourly emissions data."
         )
         return ResourceInfo(
-<<<<<<< HEAD
             local_path=archive_path,
             partitions={"year": year, "quarter": quarter},
             layout=ZipLayout(filepaths=[filename]),
@@ -136,8 +135,4 @@
             "name": "dataset_validate_archive",
             "description": description,
             "success": success,
-        }
-=======
-            local_path=archive_path, partitions={"year_quarter": f"{year}q{quarter}"}
-        )
->>>>>>> 515b14cd
+        }