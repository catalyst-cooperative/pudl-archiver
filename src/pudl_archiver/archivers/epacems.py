--- conflicted
+++ resolved
@@ -40,11 +40,7 @@
                 for file in bulk_files
                 if (file["metadata"]["dataType"] == "Emissions")
                 and (file["metadata"]["dataSubType"] == "Hourly")
-<<<<<<< HEAD
-                and ("quarter" in file["metadata"].keys())
-=======
-                and ("stateCode" in file["metadata"])
->>>>>>> 4a2b3073
+                and ("quarter" in file["metadata"])
                 and (self.valid_year(file["metadata"]["year"]))
             ]
             logger.info(f"Downloading {len(quarterly_emissions_files)} total files.")
