"""Defines models used for validating/summarizing an archiver run."""
import logging
import xml.etree.ElementTree as Et  # nosec: B405
import zipfile
from io import BytesIO
from pathlib import Path
from typing import Any, Literal

import pandas as pd
from pydantic import BaseModel

from pudl_archiver.frictionless import DataPackage, Resource, ZipLayout
from pudl_archiver.utils import Url

logger = logging.getLogger(f"catalystcoop.{__name__}")


class ValidationTestResult(BaseModel):
    """Class containing results of a validation test, and metdata about the test."""

    name: str
    description: str
    required_for_run_success: bool = True
    success: bool
    notes: list[
        str
    ] | None = None  # Optional note to provide details like why test failed

    # Flag to allow ignoring tests that pass to avoid cluttering the summary
    always_serialize_in_summary: bool = True


class DatasetSpecificValidation(ValidationTestResult):
    """ValidationTestResult specific to an entire dataset."""


class FileSpecificValidation(ValidationTestResult):
    """ValidationTestResult specific to a single file."""

    resource_name: Path
    always_serialize_in_summary: bool = False


def validate_filetype(
    path: Path, required_for_run_success: bool
) -> FileSpecificValidation:
    """Check that file is valid based on type."""
    return FileSpecificValidation(
        name="Valid Filetype Test",
        description="Check that file appears to be valid based on it's extension.",
        required_for_run_success=required_for_run_success,
        resource_name=path,
        success=_validate_file_type(path, BytesIO(path.read_bytes())),
    )


def validate_file_not_empty(
    path: Path, required_for_run_success: bool
) -> FileSpecificValidation:
    """Check that file is valid based on type."""
    return FileSpecificValidation(
        name="Empty File Test",
        description="Check that file is not empty.",
        required_for_run_success=required_for_run_success,
        resource_name=path,
        success=path.stat().st_size > 0,
    )


def validate_zip_layout(
    path: Path, layout: ZipLayout | None, required_for_run_success: bool
) -> FileSpecificValidation:
    """Check that file is valid based on type."""
    if layout is not None:
        valid_layout, layout_notes = layout.validate_zip(path)
    else:
        valid_layout, layout_notes = True, []

    return FileSpecificValidation(
        name="Zipfile Layout Test",
        description="Check that the internal layout of a zipfile is as expected.",
        required_for_run_success=required_for_run_success,
        resource_name=path,
        success=valid_layout,
        notes=layout_notes,
    )


class PartitionDiff(BaseModel):
    """Model summarizing changes in partitions."""

    key: Any = None
    value: str | int | list[str | int] | None = None
    previous_value: str | int | list[str | int] | None = None
    diff_type: Literal["CREATE", "UPDATE", "DELETE"]


class FileDiff(BaseModel):
    """Model summarizing changes to a single file in a deposition."""

    name: str
    diff_type: Literal["CREATE", "UPDATE", "DELETE"]
    size_diff: int
    partition_changes: list[PartitionDiff] = []


class RunSummary(BaseModel):
    """Model summarizing results of an archiver run that can be easily output as JSON."""

    dataset_name: str
    validation_tests: list[ValidationTestResult]
    file_changes: list[FileDiff]
    version: str = ""
    previous_version: str = ""
    date: str
    previous_version_date: str
    record_url: Url

    @property
    def success(self) -> bool:
        """Return True if all tests marked as ``required_for_run_success`` passed."""
        test_results = [
            (test.success or not test.required_for_run_success)
            for test in self.validation_tests
        ]
        return all(test_results)

    @classmethod
    def create_summary(
        cls,
        name: str,
        baseline_datapackage: DataPackage | None,
        new_datapackage: DataPackage,
        validation_tests: list[ValidationTestResult],
        record_url: Url,
    ) -> "RunSummary":
        """Create a summary of archive changes from two DataPackage descriptors."""
        baseline_resources = {}
        if baseline_datapackage is not None:
            baseline_resources = {
                resource.name: resource for resource in baseline_datapackage.resources
            }
        new_resources = {
            resource.name: resource for resource in new_datapackage.resources
        }

        file_changes = _process_resource_diffs(baseline_resources, new_resources)

        previous_version = ""
        previous_version_date = ""
        if baseline_datapackage:
            previous_version = baseline_datapackage.version
            previous_version_date = baseline_datapackage.created

        return cls(
            dataset_name=name,
            validation_tests=[
                test
                for test in validation_tests
                if (not test.success) or test.always_serialize_in_summary
            ],
            file_changes=file_changes,
            version=new_datapackage.version,
            previous_version=previous_version,
            date=new_datapackage.created,
            previous_version_date=previous_version_date,
            record_url=record_url,
        )


def _process_partition_diffs(
    baseline_partitions: dict[str, Any], new_partitions: dict[str, Any]
) -> list[PartitionDiff]:
    """Summarize how partitions have changed."""
    all_partition_keys = {*baseline_partitions.keys(), *new_partitions.keys()}
    partition_diffs = []
    for key in all_partition_keys:
        baseline_val = baseline_partitions.get(key)
        new_val = new_partitions.get(key)

        match baseline_val, new_val:
            case [None, created_part_val]:
                partition_diffs.append(
                    PartitionDiff(
                        key=key,
                        value=created_part_val,
                        diff_type="CREATE",
                    )
                )
            case [deleted_part_val, None]:
                partition_diffs.append(
                    PartitionDiff(
                        key=key,
                        previous_value=deleted_part_val,
                        diff_type="DELETE",
                    )
                )
            case [old_val, new_val] if old_val != new_val:
                partition_diffs.append(
                    PartitionDiff(
                        key=key,
                        value=new_val,
                        previous_value=old_val,
                        diff_type="UPDATE",
                    )
                )

    return partition_diffs


def _process_resource_diffs(
    baseline_resources: dict[str, Resource], new_resources: dict[str, Resource]
) -> list[FileDiff]:
    """Check how resources have changed."""
    # Get sets of resources from previous version and new version
    baseline_set = set(baseline_resources.keys())
    new_set = set(new_resources.keys())

    # Compare sets
    resource_overlap = baseline_set.intersection(new_set)
    created_resources = new_set - baseline_set
    deleted_resources = baseline_set - new_set

    created_resources = [
        FileDiff(
            name=resource, diff_type="CREATE", size_diff=new_resources[resource].bytes_
        )
        for resource in created_resources
    ]

    deleted_resources = [
        FileDiff(
            name=resource,
            diff_type="DELETE",
            size_diff=-baseline_resources[resource].bytes_,
        )
        for resource in deleted_resources
    ]

    # Get changed resources and partitions
    changed_resources = []
    for resource in resource_overlap:
        file_changed = (
            baseline_resources[resource].hash_ != new_resources[resource].hash_
        )

        baseline_resource = baseline_resources[resource]
        new_resource = new_resources[resource]

        partition_diffs = _process_partition_diffs(
            baseline_resource.parts, new_resource.parts
        )

        # Consider resource to have changed if the file hash or partitions have changed
        if file_changed or (len(partition_diffs) > 0):
            changed_resources.append(
                FileDiff(
                    name=resource,
                    diff_type="UPDATE",
                    size_diff=new_resource.bytes_ - baseline_resource.bytes_,
                    partition_changes=partition_diffs,
                )
            )

    return [*changed_resources, *created_resources, *deleted_resources]


def _validate_file_type(path: Path, buffer: BytesIO) -> bool:
    """Check that file appears valid based on extension."""
    extension = path.suffix

    if extension == ".zip" or extension == ".xlsx":
        return zipfile.is_zipfile(buffer)

    if extension == ".xml" or extension == ".xbrl" or extension == ".xsd":
        return _validate_xml(buffer)

    logger.warning(f"No validations defined for files of type: {extension} - {path}")
    return True


def _validate_xml(buffer: BytesIO) -> bool:
    try:
        Et.parse(buffer)  # noqa: S314
    except Et.ParseError:
        return False

    return True


def validate_data_continuity(new_datapackage: DataPackage) -> DatasetSpecificValidation:
    """Check that the archived data are continuous and complete."""
    description = "Test that data are continuous and complete"
    success = True
<<<<<<< HEAD
    note = []
    part_range_dict = {
        "year_quarter": [1,4,7,10],
        "year_month": list(range(1,13))
    }
=======
    note = ""
    part_range_dict = {"year_quarter": [1, 4, 7, 10], "year_month": list(range(1, 13))}
>>>>>>> f7cbfe5b
    # Make a dictionary of part type and parts (ex: {"quarter_year": [1995q1, 1995q2]}) from the new
    # archive datapackage to make it easier to loop through.
    parts_dict_list = [resource.parts for resource in new_datapackage.resources]
    # Identify the newest year for the whole archive
    newest_year_part = max(
        [
            pd.to_datetime(x).year
            for y in [value for item in parts_dict_list for value in item.values()]
            for x in y
        ]
    )
    # Loop through each resource to make sure it's partitions appear as expected.
    for resource in new_datapackage.resources:
        part_label = [x for x, y in resource.parts.items()][0]
        date_list = [pd.to_datetime(x) for x in resource.parts[part_label]]
        date_list.sort()
        date_list_months = [date.month for date in date_list]
        date_list_years = [date.year for date in date_list]
        # Make sure each partition only contains one year of data.
        if len(set(date_list_years)) > 1:
            success = False
<<<<<<< HEAD
            note.append(f"Partition contains more than one year: {set(date_list_years)}. ")
=======
            note = (
                note
                + f"Partition contains more than one year: {set(date_list_years)}. "
            )
>>>>>>> f7cbfe5b
        # If it's not the newest year of data, make sure all expected months are there.
        if date_list_years[0] != newest_year_part:
            if date_list_months != part_range_dict[part_label]:
                success = False
                note.append(
                    f"Resource paritions: {date_list_months} do not match expected partitions: \
                        {part_range_dict[part_label]} for {part_label} partitions. "
                )
        # If it is the newest year of data, make sure the records are consecutive.
        # (i.e., not missing a quarter or month).
        elif part_range_dict[part_label][: len(date_list_months)] != date_list_months:
            success = False
<<<<<<< HEAD
            note.append(
                f"Resource partitions from the most recent year: \
                {date_list_months} do not match expected partitions: \
                {part_range_dict[part_label][:len(date_list_months)]}. "
=======
            note = note + (
                f"Resource partitions from the most recent year: \
                    {date_list_months} do not match expected partitions: \
                    {part_range_dict[part_label][:len(date_list_months)]}. "
>>>>>>> f7cbfe5b
            )
    return {
        "name": "validate_data_continuity",
        "description": description,
        "success": success,
        "note": note,
    }<|MERGE_RESOLUTION|>--- conflicted
+++ resolved
@@ -292,16 +292,11 @@
     """Check that the archived data are continuous and complete."""
     description = "Test that data are continuous and complete"
     success = True
-<<<<<<< HEAD
     note = []
     part_range_dict = {
         "year_quarter": [1,4,7,10],
         "year_month": list(range(1,13))
     }
-=======
-    note = ""
-    part_range_dict = {"year_quarter": [1, 4, 7, 10], "year_month": list(range(1, 13))}
->>>>>>> f7cbfe5b
     # Make a dictionary of part type and parts (ex: {"quarter_year": [1995q1, 1995q2]}) from the new
     # archive datapackage to make it easier to loop through.
     parts_dict_list = [resource.parts for resource in new_datapackage.resources]
@@ -323,14 +318,7 @@
         # Make sure each partition only contains one year of data.
         if len(set(date_list_years)) > 1:
             success = False
-<<<<<<< HEAD
             note.append(f"Partition contains more than one year: {set(date_list_years)}. ")
-=======
-            note = (
-                note
-                + f"Partition contains more than one year: {set(date_list_years)}. "
-            )
->>>>>>> f7cbfe5b
         # If it's not the newest year of data, make sure all expected months are there.
         if date_list_years[0] != newest_year_part:
             if date_list_months != part_range_dict[part_label]:
@@ -343,17 +331,10 @@
         # (i.e., not missing a quarter or month).
         elif part_range_dict[part_label][: len(date_list_months)] != date_list_months:
             success = False
-<<<<<<< HEAD
             note.append(
                 f"Resource partitions from the most recent year: \
                 {date_list_months} do not match expected partitions: \
                 {part_range_dict[part_label][:len(date_list_months)]}. "
-=======
-            note = note + (
-                f"Resource partitions from the most recent year: \
-                    {date_list_months} do not match expected partitions: \
-                    {part_range_dict[part_label][:len(date_list_months)]}. "
->>>>>>> f7cbfe5b
             )
     return {
         "name": "validate_data_continuity",
