"""Defines base class for archiver."""
import asyncio
import io
import logging
import math
import tempfile
import typing
import zipfile
from abc import ABC, abstractmethod
from html.parser import HTMLParser
from pathlib import Path

import aiohttp

from pudl_archiver.archivers.validate import ValidationTestResult
from pudl_archiver.frictionless import DataPackage, ResourceInfo
from pudl_archiver.utils import retry_async

MEDIA_TYPES: dict[str, str] = {
    "zip": "application/zip",
    "xlsx": "application/vnd.openxmlformats-officedocument.spreadsheetml.sheet",
    "csv": "text/csv",
}

ArchiveAwaitable = typing.Generator[typing.Awaitable[ResourceInfo], None, None]
"""Return type of method get_resources.

The method get_resources should yield an awaitable that returns a ResourceInfo named tuple.
The awaitable should be an `async` function that will download a resource, then return the
ResourceInfo. This contains a path to the downloaded resource, and the working partitions
pertaining to the resource.
"""


class _HyperlinkExtractor(HTMLParser):
    """Minimal HTML parser to extract hyperlinks from a webpage."""

    def __init__(self):
        """Construct parser."""
        self.hyperlinks = set()
        super().__init__()

    def handle_starttag(self, tag, attrs):
        """Filter hyperlink tags and return href attribute."""
        if tag == "a":
            for attr, val in attrs:
                if attr == "href":
                    self.hyperlinks.add(val)


class AbstractDatasetArchiver(ABC):
    """An abstract base archiver class."""

    name: str
<<<<<<< HEAD
    concurrency_limit: int | None = None
    directory_per_resource_chunk: bool = False
=======
    # Configurable option to run _check_missing_files during archive validation
    check_missing_files: bool = True
>>>>>>> b2009195

    def __init__(self, session: aiohttp.ClientSession):
        """Initialize Archiver object.

        Args:
            session: Async HTTP client session manager.
        """
        self.session = session

        # Create a temporary directory for downloading data
        self._download_directory_manager = tempfile.TemporaryDirectory()
        self.download_directory = Path(self._download_directory_manager.name)

        # Create logger
        self.logger = logging.getLogger(f"catalystcoop.{__name__}")
        self.logger.info(f"Archiving {self.name}")

    @abstractmethod
    async def get_resources(self) -> ArchiveAwaitable:
        """Abstract method that each data source must implement to download all resources.

        This method should be a generator that yields awaitable objects that will download
        a single resource and return the path to that resource, and a dictionary of its
        partitions. What this means in practice is calling an `async` function and yielding
        the results without awaiting them. This allows the base class to gather all of these
        awaitables and download the resources concurrently.
        """
        ...

    async def download_zipfile(
        self, url: str, file: Path | io.BytesIO, retries: int = 5, **kwargs
    ):
        """Attempt to download a zipfile and retry if zipfile is invalid.

        Args:
            url: URL of zipfile.
            file: Local path to write file to disk or bytes object to save file in memory.
            retries: Number of times to attempt to download a zipfile.
            kwargs: Key word args to pass to request.
        """
        for _ in range(0, retries):
            await self.download_file(url, file, **kwargs)

            if zipfile.is_zipfile(file):
                return None

        # If it makes it here that means it couldn't download a valid zipfile
        raise RuntimeError(f"Failed to download valid zipfile from {url}")

    async def download_file(
        self,
        url: str,
        file: Path | io.BytesIO,
        **kwargs,
    ):
        """Download a file using async session manager.

        Args:
            url: URL to file to download.
            file: Local path to write file to disk or bytes object to save file in memory.
            kwargs: Key word args to pass to request.
        """
        response = await retry_async(self.session.get, args=[url], kwargs=kwargs)
        response_bytes = await retry_async(response.read)

        if isinstance(file, Path):
            with open(file, "wb") as f:
                f.write(response_bytes)
        elif isinstance(file, io.BytesIO):
            file.write(response_bytes)

    async def get_hyperlinks(
        self,
        url: str,
        filter_pattern: typing.Pattern | None = None,
        verify: bool = True,
    ) -> list[str]:
        """Return all hyperlinks from a specific web page.

        This is a helper function to perform very basic web-scraping functionality.
        It extracts all hyperlinks from a web page, and returns those that match
        a specified pattern. This means it can find all hyperlinks that look like
        a download link to a single data resource.

        Args:
            url: URL of web page.
            filter_pattern: If present, only return links that contain pattern.
            verify: Verify ssl certificate (EPACEMS https source has bad certificate).
        """
        # Parse web page to get all hyperlinks
        parser = _HyperlinkExtractor()

        response = await retry_async(
            self.session.get, args=[url], kwargs={"ssl": verify}
        )
        text = await retry_async(response.text)
        parser.feed(text)

        # Filter to those that match filter_pattern
        hyperlinks = parser.hyperlinks
        if filter_pattern:
            hyperlinks = {link for link in hyperlinks if filter_pattern.search(link)}

        # Warn if no links are found
        if not hyperlinks:
            self.logger.warning(
                f"The archiver couldn't find any hyperlinks that match {filter_pattern}."
                f"Make sure your filter_pattern is correct or if the structure of the {url} page changed."
            )

        return hyperlinks

<<<<<<< HEAD
    async def download_all_resources(
        self,
    ) -> typing.Generator[tuple[str, ResourceInfo], None, None]:
=======
    def _check_missing_files(
        self,
        baseline_datapackage: DataPackage | None,
        new_datapackage: DataPackage,
    ) -> ValidationTestResult:
        """Check for any files from previous archive version missing in new version."""
        baseline_resources = set()
        if baseline_datapackage is not None:
            baseline_resources = {
                resource.name for resource in baseline_datapackage.resources
            }

        new_resources = {resource.name for resource in new_datapackage.resources}

        # Check for any files only in baseline_datapackage
        missing_files = baseline_resources - new_resources

        note = None
        if len(missing_files) > 0:
            note = f"The following files would be deleted by new archive version: {missing_files}"

        return ValidationTestResult(
            name="Missing file test",
            description="Check for files from previous version of archive that would be deleted by the new version",
            success=len(missing_files) == 0,
            note=note,
        )

    def validate_archive(
        self,
        baseline_datapackage: DataPackage | None,
        new_datapackage: DataPackage,
        resources: dict[str, ResourceInfo],
    ) -> bool:
        """Run a series of validation tests for a new archive, and return results.

        Args:
            baseline_datapackage: DataPackage descriptor from previous version of archive.
            new_datapackage: DataPackage descriptor from newly generated archive.
            resources: Dictionary mapping resource name to ResourceInfo.

        Returns:
            Bool indicating whether or not all tests passed.
        """
        validations = []
        if self.check_missing_files:
            validations.append(
                self._check_missing_files(baseline_datapackage, new_datapackage)
            )

        validations += self.dataset_validate_archive(
            baseline_datapackage, new_datapackage, resources
        )
        test_results = [(test.success or test.ignore_failure) for test in validations]
        return all(test_results)

    def dataset_validate_archive(
        self,
        baseline_datapackage: DataPackage | None,
        new_datapackage: DataPackage,
        resources: dict[str, ResourceInfo],
    ) -> list[ValidationTestResult]:
        """Hook to add archive validation tests specific to each dataset."""
        return []

    async def download_all_resources(self) -> dict[str, ResourceInfo]:
>>>>>>> b2009195
        """Download all resources.

        This method uses the awaitables returned by `get_resources`. It
        coordinates downloading all resources concurrently.
        """
        # Get all awaitables from get_resources
        resources = [resource async for resource in self.get_resources()]

        # Split resources into chunks to limit concurrency
        chunksize = self.concurrency_limit if self.concurrency_limit else len(resources)
        resource_chunks = [
            resources[i * chunksize : (i + 1) * chunksize]
            for i in range(math.ceil(len(resources) / chunksize))
        ]

        # Download resources concurrently and prepare metadata
        for resource_chunk in resource_chunks:
            # If requested, create a new temporary directory per resource chunk
            if self.directory_per_resource_chunk:
                tmp_dir = tempfile.TemporaryDirectory()
                self.download_directory = Path(tmp_dir.name)

            for resource_coroutine in asyncio.as_completed(resource_chunk):
                resource_info = await resource_coroutine
                self.logger.info(f"Downloaded {resource_info.local_path}.")
                yield str(resource_info.local_path.name), resource_info<|MERGE_RESOLUTION|>--- conflicted
+++ resolved
@@ -52,13 +52,10 @@
     """An abstract base archiver class."""
 
     name: str
-<<<<<<< HEAD
     concurrency_limit: int | None = None
     directory_per_resource_chunk: bool = False
-=======
     # Configurable option to run _check_missing_files during archive validation
     check_missing_files: bool = True
->>>>>>> b2009195
 
     def __init__(self, session: aiohttp.ClientSession):
         """Initialize Archiver object.
@@ -171,11 +168,6 @@
 
         return hyperlinks
 
-<<<<<<< HEAD
-    async def download_all_resources(
-        self,
-    ) -> typing.Generator[tuple[str, ResourceInfo], None, None]:
-=======
     def _check_missing_files(
         self,
         baseline_datapackage: DataPackage | None,
@@ -241,8 +233,9 @@
         """Hook to add archive validation tests specific to each dataset."""
         return []
 
-    async def download_all_resources(self) -> dict[str, ResourceInfo]:
->>>>>>> b2009195
+    async def download_all_resources(
+        self,
+    ) -> typing.Generator[tuple[str, ResourceInfo], None, None]:
         """Download all resources.
 
         This method uses the awaitables returned by `get_resources`. It
