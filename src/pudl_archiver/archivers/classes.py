--- conflicted
+++ resolved
@@ -60,12 +60,8 @@
     name: str
     concurrency_limit: int | None = None
     directory_per_resource_chunk: bool = False
-<<<<<<< HEAD
 
     # Configure which generic validation tests to run
-=======
-    # Configurable option to run _check_missing_files during archive validation
->>>>>>> 542f0f8e
     check_missing_files: bool = True
     check_empty_invalid_files: bool = True
 
@@ -350,25 +346,9 @@
         # Split resources into chunks to limit concurrency
         chunksize = self.concurrency_limit if self.concurrency_limit else len(resources)
         resource_chunks = [
-<<<<<<< HEAD
-            resources[i : i + chunksize] for i in range(0, len(resources), chunksize)
-        ]
-
-        # Download resources concurrently and prepare metadata
-        resource_dict = {}
-        for chunk in resource_chunks:
-            for resource_coroutine in asyncio.as_completed(chunk):
-                resource_info = await resource_coroutine
-                self.logger.info(f"Downloaded {resource_info.local_path}.")
-                resource_dict[str(resource_info.local_path.name)] = resource_info
-                self.file_validations[
-                    str(resource_info.local_path.name)
-                ] = FileValidation.from_path(resource_info.local_path)
-=======
             resources[i * chunksize : (i + 1) * chunksize]
             for i in range(math.ceil(len(resources) / chunksize))
         ]
->>>>>>> 542f0f8e
 
         if self.concurrency_limit:
             self.logger.info("Downloading resources in chunks to limit concurrency")
@@ -380,6 +360,13 @@
             for resource_coroutine in asyncio.as_completed(resource_chunk):
                 resource_info = await resource_coroutine
                 self.logger.info(f"Downloaded {resource_info.local_path}.")
+
+                # Validate filetype
+                self.file_validations[
+                    str(resource_info.local_path.name)
+                ] = FileValidation.from_path(resource_info.local_path)
+
+                # Return downloaded
                 yield str(resource_info.local_path.name), resource_info
 
             # If requested, create a new temporary directory per resource chunk
