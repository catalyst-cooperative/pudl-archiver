"""Defines base class for archiver."""
import asyncio
import io
import logging
import math
import tempfile
import typing
import zipfile
from abc import ABC, abstractmethod
from html.parser import HTMLParser
from pathlib import Path

import aiohttp

from pudl_archiver.archivers.validate import RunSummary, ValidationTestResult
from pudl_archiver.frictionless import DataPackage, ResourceInfo
from pudl_archiver.utils import retry_async

MEDIA_TYPES: dict[str, str] = {
    "zip": "application/zip",
    "xlsx": "application/vnd.openxmlformats-officedocument.spreadsheetml.sheet",
    "csv": "text/csv",
}

ArchiveAwaitable = typing.Generator[typing.Awaitable[ResourceInfo], None, None]
"""Return type of method get_resources.

The method get_resources should yield an awaitable that returns a ResourceInfo named tuple.
The awaitable should be an `async` function that will download a resource, then return the
ResourceInfo. This contains a path to the downloaded resource, and the working partitions
pertaining to the resource.
"""


class _HyperlinkExtractor(HTMLParser):
    """Minimal HTML parser to extract hyperlinks from a webpage."""

    def __init__(self):
        """Construct parser."""
        self.hyperlinks = set()
        super().__init__()

    def handle_starttag(self, tag, attrs):
        """Filter hyperlink tags and return href attribute."""
        if tag == "a":
            for attr, val in attrs:
                if attr == "href":
                    self.hyperlinks.add(val)


class AbstractDatasetArchiver(ABC):
    """An abstract base archiver class."""

    name: str
    concurrency_limit: int | None = None
    directory_per_resource_chunk: bool = False
    # Configurable option to run _check_missing_files during archive validation
    check_missing_files: bool = True

    def __init__(
        self,
        session: aiohttp.ClientSession,
        only_years: list[int] | None = None,
        download_directory: str | None = None,
    ):
        """Initialize Archiver object.

        Args:
            session: Async HTTP client session manager.
            only_years: a list of years to download data for. If empty list or
                None, download all years' data.
            download_directory: where to save data to. Defaults to temp dir.
        """
        self.session = session

        # Create a temporary directory for downloading data

        if download_directory is None:
            self.download_directory_manager = tempfile.TemporaryDirectory()
            self.download_directory = Path(self.download_directory_manager.name)
        else:
            self.download_directory = Path(download_directory)

        if not self.download_directory.is_dir():
            self.download_directory.mkdir(exist_ok=True, parents=True)

        if only_years is None:
            only_years = []
        self.only_years = only_years

        # Create logger
        self.logger = logging.getLogger(f"catalystcoop.{__name__}")
        self.logger.info(f"Archiving {self.name}")

    @abstractmethod
    async def get_resources(self) -> ArchiveAwaitable:
        """Abstract method that each data source must implement to download all resources.

        This method should be a generator that yields awaitable objects that will download
        a single resource and return the path to that resource, and a dictionary of its
        partitions. What this means in practice is calling an `async` function and yielding
        the results without awaiting them. This allows the base class to gather all of these
        awaitables and download the resources concurrently.
        """
        ...

    async def download_zipfile(
        self, url: str, file: Path | io.BytesIO, retries: int = 5, **kwargs
    ):
        """Attempt to download a zipfile and retry if zipfile is invalid.

        Args:
            url: URL of zipfile.
            file: Local path to write file to disk or bytes object to save file in memory.
            retries: Number of times to attempt to download a zipfile.
            kwargs: Key word args to pass to request.
        """
        for _ in range(0, retries):
            await self.download_file(url, file, **kwargs)

            if zipfile.is_zipfile(file):
                return None

        # If it makes it here that means it couldn't download a valid zipfile
        raise RuntimeError(f"Failed to download valid zipfile from {url}")

    async def download_file(
        self,
        url: str,
        file: Path | io.BytesIO,
        **kwargs,
    ):
        """Download a file using async session manager.

        Args:
            url: URL to file to download.
            file: Local path to write file to disk or bytes object to save file in memory.
            kwargs: Key word args to pass to request.
        """
        response = await retry_async(self.session.get, args=[url], kwargs=kwargs)
        response_bytes = await retry_async(response.read)

        if isinstance(file, Path):
            with open(file, "wb") as f:
                f.write(response_bytes)
        elif isinstance(file, io.BytesIO):
            file.write(response_bytes)

    async def get_hyperlinks(
        self,
        url: str,
        filter_pattern: typing.Pattern | None = None,
        verify: bool = True,
    ) -> list[str]:
        """Return all hyperlinks from a specific web page.

        This is a helper function to perform very basic web-scraping functionality.
        It extracts all hyperlinks from a web page, and returns those that match
        a specified pattern. This means it can find all hyperlinks that look like
        a download link to a single data resource.

        Args:
            url: URL of web page.
            filter_pattern: If present, only return links that contain pattern.
            verify: Verify ssl certificate (EPACEMS https source has bad certificate).
        """
        # Parse web page to get all hyperlinks
        parser = _HyperlinkExtractor()

        response = await retry_async(
            self.session.get, args=[url], kwargs={"ssl": verify}
        )
        text = await retry_async(response.text)
        parser.feed(text)

        # Filter to those that match filter_pattern
        hyperlinks = parser.hyperlinks
        if filter_pattern:
            hyperlinks = {link for link in hyperlinks if filter_pattern.search(link)}

        # Warn if no links are found
        if not hyperlinks:
            self.logger.warning(
                f"The archiver couldn't find any hyperlinks that match {filter_pattern}."
                f"Make sure your filter_pattern is correct or if the structure of the {url} page changed."
            )

        return hyperlinks

    def _check_missing_files(
        self,
        baseline_datapackage: DataPackage | None,
        new_datapackage: DataPackage,
    ) -> ValidationTestResult:
        """Check for any files from previous archive version missing in new version."""
        baseline_resources = set()
        if baseline_datapackage is not None:
            baseline_resources = {
                resource.name for resource in baseline_datapackage.resources
            }

        new_resources = {resource.name for resource in new_datapackage.resources}

        # Check for any files only in baseline_datapackage
        missing_files = baseline_resources - new_resources

        note = None
        if len(missing_files) > 0:
            note = f"The following files would be deleted by new archive version: {missing_files}"

        return ValidationTestResult(
            name="Missing file test",
            description="Check for files from previous version of archive that would be deleted by the new version",
            success=len(missing_files) == 0,
            note=note,
        )

    def generate_summary(
        self,
        baseline_datapackage: DataPackage | None,
        new_datapackage: DataPackage,
        resources: dict[str, ResourceInfo],
    ) -> RunSummary:
        """Run a series of validation tests for a new archive, and return results.

        Args:
            baseline_datapackage: DataPackage descriptor from previous version of archive.
            new_datapackage: DataPackage descriptor from newly generated archive.
            resources: Dictionary mapping resource name to ResourceInfo.

        Returns:
            Bool indicating whether or not all tests passed.
        """
        validations = []
        if self.check_missing_files:
            validations.append(
                self._check_missing_files(baseline_datapackage, new_datapackage)
            )

        validations += self.dataset_validate_archive(
            baseline_datapackage, new_datapackage, resources
        )

        return RunSummary.create_summary(
            self.name, baseline_datapackage, new_datapackage, validations
        )

    def dataset_validate_archive(
        self,
        baseline_datapackage: DataPackage | None,
        new_datapackage: DataPackage,
        resources: dict[str, ResourceInfo],
    ) -> list[ValidationTestResult]:
        """Hook to add archive validation tests specific to each dataset."""
        return []

<<<<<<< HEAD
    async def download_all_resources(
        self,
    ) -> typing.Generator[tuple[str, ResourceInfo], None, None]:
=======
    def valid_year(self, year: int | str):
        """Check if this year is one we are interested in.

        Args:
            year: the year to check against our self.only_years
        """
        return (not self.only_years) or int(year) in self.only_years

    async def download_all_resources(self) -> dict[str, ResourceInfo]:
>>>>>>> ab257158
        """Download all resources.

        This method uses the awaitables returned by `get_resources`. It
        coordinates downloading all resources concurrently.
        """
        # Get all awaitables from get_resources
        resources = [resource async for resource in self.get_resources()]

        # Split resources into chunks to limit concurrency
        chunksize = self.concurrency_limit if self.concurrency_limit else len(resources)
        resource_chunks = [
            resources[i * chunksize : (i + 1) * chunksize]
            for i in range(math.ceil(len(resources) / chunksize))
        ]

        if self.concurrency_limit:
            self.logger.info("Downloading resources in chunks to limit concurrency")
            self.logger.info(f"Resource chunks: {len(resource_chunks)}")
            self.logger.info(f"Resources per chunk: {chunksize}")

        # Download resources concurrently and prepare metadata
        for resource_chunk in resource_chunks:
            for resource_coroutine in asyncio.as_completed(resource_chunk):
                resource_info = await resource_coroutine
                self.logger.info(f"Downloaded {resource_info.local_path}.")
                yield str(resource_info.local_path.name), resource_info

            # If requested, create a new temporary directory per resource chunk
            if self.directory_per_resource_chunk:
                tmp_dir = tempfile.TemporaryDirectory()
                self.download_directory = Path(tmp_dir.name)
                self.logger.info(f"New download directory {self.download_directory}")<|MERGE_RESOLUTION|>--- conflicted
+++ resolved
@@ -254,11 +254,6 @@
         """Hook to add archive validation tests specific to each dataset."""
         return []
 
-<<<<<<< HEAD
-    async def download_all_resources(
-        self,
-    ) -> typing.Generator[tuple[str, ResourceInfo], None, None]:
-=======
     def valid_year(self, year: int | str):
         """Check if this year is one we are interested in.
 
@@ -267,8 +262,9 @@
         """
         return (not self.only_years) or int(year) in self.only_years
 
-    async def download_all_resources(self) -> dict[str, ResourceInfo]:
->>>>>>> ab257158
+    async def download_all_resources(
+        self,
+    ) -> typing.Generator[tuple[str, ResourceInfo], None, None]:
         """Download all resources.
 
         This method uses the awaitables returned by `get_resources`. It
