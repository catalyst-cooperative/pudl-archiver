"""Defines base class for archiver."""
import asyncio
import io
import json
import logging
import math
import tempfile
import typing
import zipfile
from abc import ABC, abstractmethod
from contextlib import nullcontext
from html.parser import HTMLParser
from pathlib import Path

import aiohttp
import pandas as pd

from pudl_archiver.archivers import validate
from pudl_archiver.frictionless import DataPackage, ResourceInfo
from pudl_archiver.utils import (
    add_to_archive_stable_hash,
    retry_async,
)

logger = logging.getLogger(f"catalystcoop.{__name__}")

MEDIA_TYPES: dict[str, str] = {
    "zip": "application/zip",
    "xlsx": "application/vnd.openxmlformats-officedocument.spreadsheetml.sheet",
    "csv": "text/csv",
}
VALID_PARTITION_RANGES: dict[str, str] = {"year_quarter": "QS", "year_month": "MS"}

ArchiveAwaitable = typing.AsyncGenerator[typing.Awaitable[ResourceInfo], None]
"""Return type of method get_resources.

The method get_resources should yield an awaitable that returns a ResourceInfo named tuple.
The awaitable should be an `async` function that will download a resource, then return the
ResourceInfo. This contains a path to the downloaded resource, and the working partitions
pertaining to the resource.
"""


class _HyperlinkExtractor(HTMLParser):
    """Minimal HTML parser to extract hyperlinks from a webpage."""

    def __init__(self):
        """Construct parser."""
        self.hyperlinks = set()
        super().__init__()

    def handle_starttag(self, tag, attrs):
        """Filter hyperlink tags and return href attribute."""
        if tag == "a":
            for attr, val in attrs:
                if attr == "href":
                    self.hyperlinks.add(val)


async def _download_file(
    session: aiohttp.ClientSession, url: str, file: Path | io.BytesIO, **kwargs
):
    async with session.get(url, **kwargs) as response:
        with file.open("wb") if isinstance(file, Path) else nullcontext(file) as f:
            async for chunk in response.content.iter_chunked(1024):
                f.write(chunk)


class AbstractDatasetArchiver(ABC):
    """An abstract base archiver class."""

    #: Name of dataset
    name: str
    #: Number of resources to download concurrently (if None there will be no limit)
    concurrency_limit: int | None = None
    #: Create a temporary directory for each chunk of resources
    directory_per_resource_chunk: bool = False
    #: Whether the dataset has implemented logic so that an interrupted run can be resumed
    resumeable: bool = False
    existing_files: list[str] = []

    # Configure which generic validation tests to run
    fail_on_missing_files: bool = True
    fail_on_empty_invalid_files: bool = True
    fail_on_file_size_change: bool = True
    allowed_file_rel_diff: float = 0.25
    fail_on_dataset_size_change: bool = True
    allowed_dataset_rel_diff: float = 0.15
    fail_on_data_continuity: bool = True

    def __init__(
        self,
        session: aiohttp.ClientSession,
        only_years: list[int] | None = None,
        download_directory: str | None = None,
    ):
        """Initialize Archiver object.

        Args:
            session: Async HTTP client session manager.
            only_years: a list of years to download data for. If empty list or
                None, download all years' data.
            download_directory: where to save data to. Defaults to temp dir.
        """
        self.session = session

        # Create a temporary directory for downloading data

        if download_directory is None:
            self.download_directory_manager = tempfile.TemporaryDirectory()
            self.download_directory = Path(self.download_directory_manager.name)
        else:
            self.download_directory = Path(download_directory)

        if not self.download_directory.is_dir():
            self.download_directory.mkdir(exist_ok=True, parents=True)

        if only_years is None:
            only_years = []
        self.only_years = only_years
        self.file_validations: list[validate.FileUniversalValidation] = []

        # Create logger
        self.logger = logging.getLogger(f"catalystcoop.{__name__}")
        self.logger.info(f"Archiving {self.name}")

    @abstractmethod
    def get_resources(self) -> ArchiveAwaitable:
        """Abstract method that each data source must implement to download all resources.

        This method should be a generator that yields awaitable objects that will download
        a single resource and return the path to that resource, and a dictionary of its
        partitions. What this means in practice is calling an `async` function and yielding
        the results without awaiting them. This allows the base class to gather all of these
        awaitables and download the resources concurrently.

        While this method is defined without the `async` keyword, the
        overriding methods should be `async`.

        This is because, if there's no `yield` in the method body, static type
        analysis doesn't know that `async def ...` should return
        `Generator[Awaitable[ResourceInfo],...]` vs.
        `Coroutine[Generator[Awaitable[ResourceInfo]],...]`

        See
        https://stackoverflow.com/questions/68905848/how-to-correctly-specify-type-hints-with-asyncgenerator-and-asynccontextmanager
        for details.
        """
        ...

    async def download_zipfile(
        self, url: str, file: Path | io.BytesIO, retries: int = 5, **kwargs
    ):
        """Attempt to download a zipfile and retry if zipfile is invalid.

        Args:
            url: URL of zipfile.
            file: Local path to write file to disk or bytes object to save file in memory.
            retries: Number of times to attempt to download a zipfile.
            kwargs: Key word args to pass to request.
        """
        for _ in range(0, retries):
            await self.download_file(url, file, **kwargs)

            if zipfile.is_zipfile(file):
                return

        # If it makes it here that means it couldn't download a valid zipfile
        raise RuntimeError(f"Failed to download valid zipfile from {url}")

    async def download_file(
        self,
        url: str,
        file: Path | io.BytesIO,
        **kwargs,
    ):
        """Download a file using async session manager.

        Args:
            url: URL to file to download.
            file: Local path to write file to disk or bytes object to save file in memory.
            kwargs: Key word args to pass to request.

        Returns:
            Tuple of url and file (path or bytes).
        """
<<<<<<< HEAD
        response = await retry_async(self.session.get, args=[url], kwargs=kwargs)
        response_bytes = await retry_async(response.read)
        if isinstance(file, Path):
            with Path.open(file, "wb") as f:
                f.write(response_bytes)
        elif isinstance(file, io.BytesIO):
            file.write(response_bytes)
        return url, file
=======
        await retry_async(_download_file, [self.session, url, file], kwargs)
>>>>>>> ce0f16df

    async def download_and_zip_file(
        self,
        url: str,
        filename: str,
        archive_path: Path,
        **kwargs,
    ):
        """Download and zip a file using async session manager.

        Args:
            url: URL to file to download.
            filename: name of file to be zipped
            archive_path: Local path to write file to disk.
            kwargs: Key word args to pass to request.
        """
        response = await retry_async(self.session.get, args=[url], kwargs=kwargs)
        response_bytes = await retry_async(response.read)

        # Write to zipfile
        with zipfile.ZipFile(
            archive_path,
            "w",
            compression=zipfile.ZIP_DEFLATED,
        ) as archive:
            add_to_archive_stable_hash(
                archive=archive, filename=filename, data=response_bytes
            )

    def add_to_archive(self, target_archive: Path, name: str, blob: typing.BinaryIO):
        """Add a file to a ZIP archive.

        Args:
            target_archive: path to target archive.
            name: name of the file *within* the archive.
            blob: the content you'd like to write to the archive.
        """
        with zipfile.ZipFile(
            target_archive,
            "a",
            compression=zipfile.ZIP_DEFLATED,
        ) as archive:
            # Make sure BinaryIO is at start of file or read could return wrong data
            blob.seek(0)
            add_to_archive_stable_hash(archive=archive, filename=name, data=blob.read())

    async def get_json(self, url: str, **kwargs) -> dict[str, str]:
        """Get a JSON and return it as a dictionary."""
        response = await retry_async(self.session.get, args=[url], kwargs=kwargs)
        response_bytes = await retry_async(response.read)
        try:
            json_obj = json.loads(response_bytes.decode("utf-8"))
        except json.JSONDecodeError:
            raise AssertionError(f"Invalid JSON string: {response_bytes}")
        return json_obj

    async def get_hyperlinks(
        self,
        url: str,
        filter_pattern: typing.Pattern | None = None,
        verify: bool = True,
    ) -> list[str]:
        """Return all hyperlinks from a specific web page.

        This is a helper function to perform very basic web-scraping functionality.
        It extracts all hyperlinks from a web page, and returns those that match
        a specified pattern. This means it can find all hyperlinks that look like
        a download link to a single data resource.

        Args:
            url: URL of web page.
            filter_pattern: If present, only return links that contain pattern.
            verify: Verify ssl certificate (EPACEMS https source has bad certificate).
        """
        # Parse web page to get all hyperlinks
        parser = _HyperlinkExtractor()

        response = await retry_async(
            self.session.get, args=[url], kwargs={"ssl": verify}
        )
        text = await retry_async(response.text)
        parser.feed(text)

        # Filter to those that match filter_pattern
        hyperlinks = parser.hyperlinks
        if filter_pattern:
            hyperlinks = {link for link in hyperlinks if filter_pattern.search(link)}

        # Warn if no links are found
        if not hyperlinks:
            self.logger.warning(
                f"The archiver couldn't find any hyperlinks that match {filter_pattern}."
                f"Make sure your filter_pattern is correct or if the structure of the {url} page changed."
            )

        return hyperlinks

    def _check_missing_files(
        self,
        baseline_datapackage: DataPackage | None,
        new_datapackage: DataPackage,
    ) -> validate.DatasetUniversalValidation:
        """Check for any files from previous archive version missing in new version."""
        baseline_resources = set()
        if baseline_datapackage is not None:
            baseline_resources = {
                resource.name for resource in baseline_datapackage.resources
            }

        new_resources = {resource.name for resource in new_datapackage.resources}

        # Check for any files only in baseline_datapackage
        missing_files = baseline_resources - new_resources

        notes = None
        if len(missing_files) > 0:
            notes = [
                f"The following files would be deleted by new archive version: {missing_files}"
            ]

        return validate.DatasetUniversalValidation(
            name="Missing file test",
            description="Check for files from previous version of archive that would be deleted by the new version",
            success=len(missing_files) == 0,
            notes=notes,
            required_for_run_success=self.fail_on_missing_files,
        )

    def _check_file_size(
        self,
        baseline_datapackage: DataPackage | None,
        new_datapackage: DataPackage,
    ) -> validate.DatasetUniversalValidation:
        """Check if any one file's size has changed by |>allowed_file_rel_diff|."""
        notes = None
        if baseline_datapackage is None:
            too_changed_files = False  # No files to compare to
        else:
            baseline_resources = {
                resource.name: resource.bytes_
                for resource in baseline_datapackage.resources
            }
            too_changed_files = {}

            new_resources = {
                resource.name: resource.bytes_ for resource in new_datapackage.resources
            }

            # Check to see that file size hasn't changed by more than |>allowed_file_rel_diff|
            # for each dataset in the baseline datapackage
            for resource_name in baseline_resources:
                if resource_name in new_resources:
                    try:
                        file_size_change = abs(
                            (
                                new_resources[resource_name]
                                - baseline_resources[resource_name]
                            )
                            / baseline_resources[resource_name]
                        )
                        if file_size_change > self.allowed_file_rel_diff:
                            too_changed_files.update({resource_name: file_size_change})
                    except ZeroDivisionError:
                        logger.warning(
                            f"Original file size was zero for {resource_name}. Ignoring file size check."
                        )

            if too_changed_files:  # If files are "too changed"
                notes = [
                    f"The following files have absolute changes in file size >|{self.allowed_file_rel_diff:.0%}|: {too_changed_files}"
                ]

        return validate.DatasetUniversalValidation(
            name="Individual file size test",
            description=f"Check for files from previous version of archive that have changed in size by more than {self.allowed_file_rel_diff:.0%}.",
            success=not bool(too_changed_files),  # If dictionary empty, test passes
            notes=notes,
            required_for_run_success=self.fail_on_file_size_change,
        )

    def _check_dataset_size(
        self,
        baseline_datapackage: DataPackage | None,
        new_datapackage: DataPackage,
    ) -> validate.DatasetUniversalValidation:
        """Check if a dataset's overall size has changed by more than |>allowed_dataset_rel_diff|."""
        notes = None

        if baseline_datapackage is None:
            dataset_size_change = 0.0  # No change in size if no baseline
        else:
            baseline_size = sum(
                [resource.bytes_ for resource in baseline_datapackage.resources]
            )

            new_size = sum([resource.bytes_ for resource in new_datapackage.resources])

            # Check to see that overall dataset size hasn't changed by more than
            # |>allowed_dataset_rel_diff|
            dataset_size_change = abs((new_size - baseline_size) / baseline_size)
            if dataset_size_change > self.allowed_dataset_rel_diff:
                notes = [
                    f"The new dataset is {dataset_size_change:.0%} different in size than the last archive, which exceeds the set threshold of {self.allowed_dataset_rel_diff:.0%}."
                ]

        return validate.DatasetUniversalValidation(
            name="Dataset file size test",
            description=f"Check if overall archive size has changed by more than {self.allowed_dataset_rel_diff:.0%} from last archive.",
            success=dataset_size_change < self.allowed_dataset_rel_diff,
            notes=notes,
            required_for_run_success=self.fail_on_dataset_size_change,
        )

    def _check_data_continuity(
        self, new_datapackage: DataPackage
    ) -> validate.DatasetUniversalValidation:
        """Check that the archived data partitions are continuous and unique."""
        success = True
        note = None
        partition_to_test = []
        dataset_partitions = []

        # Unpack partitions of a dataset.
        for resource in new_datapackage.resources:
            if not resource.parts:  # Skip resources without partitions
                continue
            for partition_name, partition_values in resource.parts.items():
                if (
                    partition_name in VALID_PARTITION_RANGES
                ):  # If partition to be tested
                    partition_to_test += (
                        [partition_name]
                        if partition_name not in partition_to_test
                        else []
                    )  # Compile unique partition keys
                    dataset_partitions += (
                        partition_values
                        if isinstance(partition_values, list)
                        else [partition_values]
                    )  # Unpack lists where needed

        # Only perform this test if the part label is year quarter or year month
        # Note that this currently only works if there is one set of partitions,
        # and will fail if year_month and form are used to partition a dataset, e.g.
        if partition_to_test:
            if len(partition_to_test) == 1:
                interval = VALID_PARTITION_RANGES[partition_to_test[0]]
                expected_date_range = pd.date_range(
                    min(dataset_partitions), max(dataset_partitions), freq=interval
                )
                observed_date_range = pd.to_datetime(dataset_partitions)
                diff = expected_date_range.difference(observed_date_range)

                if observed_date_range.has_duplicates:
                    success = False
                    note = [
                        f"Partition contains duplicate time periods of data: f{observed_date_range.duplicated()}"
                    ]
                elif not diff.empty:
                    success = False
                    note = [
                        f"Downloaded partitions are not continuous. Missing the following {partition_to_test} partitions: {diff.to_numpy()}"
                    ]
                else:
                    success = True
                    note = ["All tested partitions are continuous and non-duplicated."]
            else:
                success = False
                note = [
                    f"The test is not configured to handle more than one partition tested at a time: {partition_to_test}"
                ]
        else:
            success = True
            note = [
                "The dataset partitions are not configured for this test, and the test was not run."
            ]

        return validate.DatasetUniversalValidation(
            name="Validate data continuity",
            description=f'Test {", ".join(list(VALID_PARTITION_RANGES.keys()))} partitions for continuity and duplication.',
            success=success,
            notes=note,
            required_for_run_success=self.fail_on_data_continuity,
        )

    def validate_dataset(
        self,
        baseline_datapackage: DataPackage | None,
        new_datapackage: DataPackage,
        resources: dict[str, ResourceInfo],
    ) -> list[validate.ValidationTestResult]:
        """Run a series of validation tests for a new archive, and return results.

        Args:
            baseline_datapackage: DataPackage descriptor from previous version of archive.
            new_datapackage: DataPackage descriptor from newly generated archive.
            resources: Dictionary mapping resource name to ResourceInfo.

        Returns:
            Bool indicating whether or not all tests passed.
        """
        validations: list[validate.ValidationTestResult] = []

        # Run baseline set of validations for dataset using datapackage
        validations.append(
            self._check_missing_files(baseline_datapackage, new_datapackage)
        )
        validations.append(self._check_file_size(baseline_datapackage, new_datapackage))
        validations.append(
            self._check_dataset_size(baseline_datapackage, new_datapackage)
        )
        validations.append(self._check_data_continuity(new_datapackage))

        # Add per-file validations
        validations += self.file_validations

        # Add dataset-specific file validations
        validations += self.dataset_validate_archive(
            baseline_datapackage, new_datapackage, resources
        )

        return validations

    def dataset_validate_archive(
        self,
        baseline_datapackage: DataPackage | None,
        new_datapackage: DataPackage,
        resources: dict[str, ResourceInfo],
    ) -> list[validate.DatasetUniversalValidation]:
        """Hook to add archive validation tests specific to each dataset."""
        return []

    def valid_year(self, year: int | str):
        """Check if this year is one we are interested in.

        Args:
            year: the year to check against our self.only_years
        """
        return (not self.only_years) or int(year) in self.only_years

    async def download_all_resources(
        self,
        existing_files: list[str],
    ) -> typing.Generator[tuple[str, ResourceInfo], None, None]:
        """Download all resources.

        This method uses the awaitables returned by `get_resources`. It
        coordinates downloading all resources concurrently.
        """
        if len(existing_files) > 0 and (not self.resumeable):
            raise RuntimeError(
                f"Draft deposition is not empty, but dataset {self.name} is not resumeable"
            )
        self.existing_files = existing_files
        # Get all awaitables from get_resources
        resources = [resource async for resource in self.get_resources()]

        # Split resources into chunks to limit concurrency
        chunksize = self.concurrency_limit if self.concurrency_limit else len(resources)
        resource_chunks = [
            resources[i * chunksize : (i + 1) * chunksize]
            for i in range(math.ceil(len(resources) / chunksize))
        ]

        if self.concurrency_limit:
            self.logger.info("Downloading resources in chunks to limit concurrency")
            self.logger.info(f"Resource chunks: {len(resource_chunks)}")
            self.logger.info(f"Resources per chunk: {chunksize}")

        # Download resources concurrently and prepare metadata
        for resource_chunk in resource_chunks:
            for resource_coroutine in asyncio.as_completed(resource_chunk):
                resource_info = await resource_coroutine
                self.logger.info(f"Downloaded {resource_info.local_path}.")

                # Perform various file validations
                self.file_validations.extend(
                    [
                        validate.validate_filetype(
                            resource_info.local_path, self.fail_on_empty_invalid_files
                        ),
                        validate.validate_file_not_empty(
                            resource_info.local_path, self.fail_on_empty_invalid_files
                        ),
                        validate.validate_zip_layout(
                            resource_info.local_path,
                            resource_info.layout,
                            self.fail_on_empty_invalid_files,
                        ),
                    ]
                )

                # Return downloaded
                yield str(resource_info.local_path.name), resource_info

            # If requested, create a new temporary directory per resource chunk
            if self.directory_per_resource_chunk:
                tmp_dir = tempfile.TemporaryDirectory()
                self.download_directory = Path(tmp_dir.name)
                self.logger.info(f"New download directory {self.download_directory}")<|MERGE_RESOLUTION|>--- conflicted
+++ resolved
@@ -184,7 +184,6 @@
         Returns:
             Tuple of url and file (path or bytes).
         """
-<<<<<<< HEAD
         response = await retry_async(self.session.get, args=[url], kwargs=kwargs)
         response_bytes = await retry_async(response.read)
         if isinstance(file, Path):
@@ -193,9 +192,6 @@
         elif isinstance(file, io.BytesIO):
             file.write(response_bytes)
         return url, file
-=======
-        await retry_async(_download_file, [self.session, url, file], kwargs)
->>>>>>> ce0f16df
 
     async def download_and_zip_file(
         self,
