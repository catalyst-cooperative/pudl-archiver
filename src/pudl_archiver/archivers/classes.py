--- conflicted
+++ resolved
@@ -168,16 +168,15 @@
         """
         for key, file in files_dict.items():
             # Useful to debug download time-outs.
-            if "quarter" in file.keys():
+            if "quarter" in file:
                 partition = "Q" + file["quarter"]
-            elif "month" in file.keys():
+            elif "month" in file:
                 partition = "M" + file["month"]
             else:
                 partition = ""
             year = file["year"]
             logger.debug(f"Downloading {partition} {year} data.")
 
-<<<<<<< HEAD
             response = await retry_async(
                 self.session.get, args=[file["url"]], kwargs=kwargs
             )
@@ -190,13 +189,6 @@
                 compression=zipfile.ZIP_DEFLATED,
             ) as archive:
                 archive.writestr(file["filename"], response_bytes)
-=======
-        # Write to zipfile
-        with zipfile.ZipFile(
-            archive_path, "w", compression=zipfile.ZIP_DEFLATED
-        ) as archive, archive.open(filename, "w") as f_disk:
-            f_disk.write(response_bytes)
->>>>>>> 4a2b3073
 
     async def get_hyperlinks(
         self,
