--- conflicted
+++ resolved
@@ -52,13 +52,8 @@
     """An abstract base archiver class."""
 
     name: str
-<<<<<<< HEAD
-    # Configurable option to run _check_missing_files during archive validation
-    check_missing_files: bool = True
-=======
     concurrency_limit: int | None = None
     directory_per_resource_chunk: bool = False
->>>>>>> adb3ff41
 
     def __init__(self, session: aiohttp.ClientSession):
         """Initialize Archiver object.
@@ -172,78 +167,9 @@
 
         return hyperlinks
 
-<<<<<<< HEAD
-    def _check_missing_files(
-        self,
-        baseline_datapackage: DataPackage | None,
-        new_datapackage: DataPackage,
-    ) -> ValidationTestResult:
-        """Check for any files from previous archive version missing in new version."""
-        baseline_resources = set()
-        if baseline_datapackage is not None:
-            baseline_resources = {
-                resource.name for resource in baseline_datapackage.resources
-            }
-
-        new_resources = {resource.name for resource in new_datapackage.resources}
-
-        # Check for any files only in baseline_datapackage
-        missing_files = baseline_resources - new_resources
-
-        note = None
-        if len(missing_files) > 0:
-            note = f"The following files would be deleted by new archive version: {missing_files}"
-
-        return ValidationTestResult(
-            name="Missing file test",
-            description="Check for files from previous version of archive that would be deleted by the new version",
-            success=len(missing_files) == 0,
-            note=note,
-        )
-
-    def validate_archive(
-        self,
-        baseline_datapackage: DataPackage | None,
-        new_datapackage: DataPackage,
-        resources: dict[str, ResourceInfo],
-    ) -> bool:
-        """Run a series of validation tests for a new archive, and return results.
-
-        Args:
-            baseline_datapackage: DataPackage descriptor from previous version of archive.
-            new_datapackage: DataPackage descriptor from newly generated archive.
-            resources: Dictionary mapping resource name to ResourceInfo.
-
-        Returns:
-            Bool indicating whether or not all tests passed.
-        """
-        validations = []
-        if self.check_missing_files:
-            validations.append(
-                self._check_missing_files(baseline_datapackage, new_datapackage)
-            )
-
-        validations += self.dataset_validate_archive(
-            baseline_datapackage, new_datapackage, resources
-        )
-        test_results = [(test.success or test.ignore_failure) for test in validations]
-        return all(test_results)
-
-    def dataset_validate_archive(
-        self,
-        baseline_datapackage: DataPackage | None,
-        new_datapackage: DataPackage,
-        resources: dict[str, ResourceInfo],
-    ) -> list[ValidationTestResult]:
-        """Hook to add archive validation tests specific to each dataset."""
-        return []
-
-    async def download_all_resources(self) -> dict[str, ResourceInfo]:
-=======
     async def download_all_resources(
         self,
     ) -> typing.Generator[tuple[str, ResourceInfo], None, None]:
->>>>>>> adb3ff41
         """Download all resources.
 
         This method uses the awaitables returned by `get_resources`. It
