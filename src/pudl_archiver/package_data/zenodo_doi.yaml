--- conflicted
+++ resolved
@@ -103,20 +103,16 @@
   production_doi: 10.5281/zenodo.14907942
 nrelefs:
   production_doi: 10.5281/zenodo.14782873
-<<<<<<< HEAD
   sandbox_doi: 10.5072/zenodo.165948
 nrelsiting:
   production_doi: 10.5281/zenodo.14888356
   #sandbox_doi:
-=======
-  #sandbox_doi: TODO: Still having sandbox server problems, skipping for now.
 nrelss:
   production_doi: 10.5281/zenodo.14783184
   sandbox_doi: 10.5072/zenodo.161179
 nrelsts:
   production_doi: 10.5281/zenodo.14783182
   sandbox_doi: 10.5072/zenodo.161239
->>>>>>> fbb83194
 phmsagas:
   production_doi: 10.5281/zenodo.7683351
   sandbox_doi: 10.5072/zenodo.45279
