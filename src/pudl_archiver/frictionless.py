--- conflicted
+++ resolved
@@ -26,12 +26,8 @@
     file_paths: set[Path]
 
     def validate_zip(self, file_path: Path) -> tuple[bool, list[str]]:
-<<<<<<< HEAD
-        """Validate that zipfile layout matcheds expectations."""
+        """Validate that zipfile layout matches expectations."""
         # Avoid circular import
-=======
-        """Validate that zipfile layout matches expectations."""
->>>>>>> 3c4202d4
         from pudl_archiver.archivers.validate import _validate_file_type
 
         notes = []
