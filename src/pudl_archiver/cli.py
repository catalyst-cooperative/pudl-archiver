"""A script for archiving raw PUDL data on Zenodo."""

import argparse
import asyncio
import logging
import typing
from pathlib import Path

import coloredlogs
from dotenv import load_dotenv

from pudl_archiver import ARCHIVERS, archive_datasets
from pudl_archiver.utils import Depositors, RunSettings

logger = logging.getLogger("catalystcoop.pudl_archiver")


def parse_main(args=None):
    """Process base commands from the CLI."""
    parser = argparse.ArgumentParser(description="Upload PUDL data archives to Zenodo")
    parser.add_argument(
        "--datasets",
        nargs="*",
        help="Name of the Zenodo deposition.",
        choices=sorted(ARCHIVERS.keys()),
    )
    parser.add_argument(
        "--list",
        action="store_true",
        help="List all available archivers.",
    )
    parser.add_argument(
        "--only-years",
        nargs="*",
        help="Years to download data for. Supported datasets: censusdp1tract, censuspep, "
<<<<<<< HEAD
        "eia176, eia191, eia757a, eia860, eia860m, eia861, eia923, eia930, "
        "eiaaeo, eiamecs, eiawater, epacamd_eia, epacems, epaegrid, ferc1, ferc2, ferc6, "
        "ferc60, ferc714, mshamines, nrelatb, phmsagas, usgsuswtdb",
=======
        "eia176, eia191, eia757a, eia860, eia860m, eia861, eia923, eia930, eia_bulk_elec, "
        "eiaaeo, eiamecs, eiawater, eiasteo, epacamd_eia, epacems, epaegrid, ferc1, ferc2, "
        "ferc6, ferc60, ferc714, mshamines, nrelatb, phmsagas, usgsuswtdb",
>>>>>>> 7a38a47d
        type=int,
    )
    parser.add_argument(
        "--all",
        action="store_true",
        help="Run all defined archivers.",
    )
    parser.add_argument(
        "--sandbox",
        action="store_true",
        help="Use Zenodo sandbox server",
    )
    parser.add_argument(
        "--initialize",
        action="store_true",
        help="Initialize new deposition by preserving a DOI",
    )
    parser.add_argument(
        "--clobber-unchanged",
        action="store_true",
        help="Delete draft deposition if unchanged.",
    )
    parser.add_argument(
        "--summary-file",
        type=Path,
        help="Generate a JSON archive run summary",
    )
    parser.add_argument(
        "--auto-publish",
        action="store_true",
        help="Automatically publish a deposition, rather than requiring manual review before publishing.",
    )
    parser.add_argument(
        "--deposition-path",
        help="Configurable base path used by `fsspec` depositor. Expects paths in `fsspec` compatible "
        "format like: 'file://local/path/to/folder' or file:///absolute/path/to/folder or "
        "gs://path/to/gcs_bucket",
        default=None,
    )
    parser.add_argument(
        "--refresh-metadata",
        action="store_true",
        help="Regenerate metadata from PUDL data source rather than existing archived metadata.",
    )
    parser.add_argument(
        "--depositor",
        type=str,
        help="Specifies what backend engine will be used for archive storage. Current allowable options include zenodo and fsspec",
        choices=list(typing.get_args(Depositors)),
        default="zenodo",
    )
    return parser.parse_args(args)


async def archiver_entry(args=None):
    """Run desired archivers."""
    load_dotenv()
    logger.setLevel(logging.INFO)
    log_format = "%(asctime)s [%(levelname)8s] %(name)s:%(lineno)s %(message)s"
    coloredlogs.install(fmt=log_format, level=logging.INFO, logger=logger)
    args = parse_main(args)

    if args.list:
        for name in sorted(ARCHIVERS.keys()):
            print(name)
        return

    datasets = args.datasets
    if args.all:
        datasets = ARCHIVERS.keys()
    del args.all

    await archive_datasets(datasets=datasets, run_settings=RunSettings(**vars(args)))


def main():
    """Kick off async script."""
    asyncio.run(archiver_entry())<|MERGE_RESOLUTION|>--- conflicted
+++ resolved
@@ -33,15 +33,9 @@
         "--only-years",
         nargs="*",
         help="Years to download data for. Supported datasets: censusdp1tract, censuspep, "
-<<<<<<< HEAD
         "eia176, eia191, eia757a, eia860, eia860m, eia861, eia923, eia930, "
-        "eiaaeo, eiamecs, eiawater, epacamd_eia, epacems, epaegrid, ferc1, ferc2, ferc6, "
-        "ferc60, ferc714, mshamines, nrelatb, phmsagas, usgsuswtdb",
-=======
-        "eia176, eia191, eia757a, eia860, eia860m, eia861, eia923, eia930, eia_bulk_elec, "
         "eiaaeo, eiamecs, eiawater, eiasteo, epacamd_eia, epacems, epaegrid, ferc1, ferc2, "
         "ferc6, ferc60, ferc714, mshamines, nrelatb, phmsagas, usgsuswtdb",
->>>>>>> 7a38a47d
         type=int,
     )
     parser.add_argument(
