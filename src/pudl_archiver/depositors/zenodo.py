--- conflicted
+++ resolved
@@ -29,21 +29,12 @@
         self.errors = errors
 
     def __str__(self):
-<<<<<<< HEAD
         """Cast to string."""
         return repr(self)
 
     def __repr__(self):
         """But the kwargs are useful for recreating this object."""
-        return f"ZenodoClientException(status={self.status}, message={self.message}, errors={self.errors})"
-=======
-        """The JSON has all we really care about."""
-        return f"ZenodoClientError({self.kwargs['json']})"
-
-    def __repr__(self):
-        """But the kwargs are useful for recreating this object."""
-        return f"ZenodoClientError({repr(self.kwargs)})"
->>>>>>> 7e5c2c4f
+        return f"ZenodoClientError(status={self.status}, message={self.message}, errors={self.errors})"
 
 
 class ZenodoDepositor:
@@ -103,25 +94,18 @@
             async def run_request():
                 response = await session.request(method, url, **kwargs)
                 if response.status >= 400:
-<<<<<<< HEAD
                     if response.headers["Content-Type"] == "application/json":
                         json_resp = await response.json()
-                        raise ZenodoClientException(
+                        raise ZenodoClientError(
                             status=response.status,
                             message=json_resp.get("message"),
                             errors=json_resp.get("errors"),
                         )
-                    else:
-                        message = await response.text()
-                        raise ZenodoClientException(
-                            status=response.status,
-                            message=message,
-                        )
-=======
+                    message = await response.text()
                     raise ZenodoClientError(
-                        {"response": response, "json": await response.json()}
+                        status=response.status,
+                        message=message,
                     )
->>>>>>> 7e5c2c4f
                 if parse_json:
                     return await response.json()
                 return response
@@ -257,7 +241,7 @@
                 headers=self.auth_write,
             )
         # Except if abandoned in progress draft
-        except ZenodoClientException as excinfo:
+        except ZenodoClientError as excinfo:
             if (
                 clobber
                 and "remove all files first" in excinfo.errors[0]["messages"][0].lower()
