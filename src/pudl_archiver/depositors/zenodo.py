--- conflicted
+++ resolved
@@ -239,41 +239,21 @@
                 log_label=f"Get existing draft deposition for {deposition.id_}",
                 headers=self.auth_write,
             )
-<<<<<<< HEAD
-
-        old_metadata = deposition.metadata.dict(by_alias=True)
-        new_version = Deposition(**response)
+        )
+        # then, get the deposition based on that ID.
+        new_draft_deposition = await self.get_deposition_by_id(new_draft_record.id_)
+
+        # Update metadata of new deposition with new version info
+        base_metadata = deposition.metadata.model_dump(by_alias=True)
 
         if refresh_metadata:
             logger.info("Re-creating deposition metadata from PUDL source data.")
-            source_metadata = DepositionMetadata.from_data_source(data_source_id).dict(
+            draft_metadata = DepositionMetadata.from_data_source(data_source_id).dict(
                 by_alias=True
             )
         else:
-            source_metadata = new_version.metadata.dict(by_alias=True)
-
-        # If version not in response for new version, get from most recent deposition
-        if source_metadata["version"] is None:
-            source_metadata["version"] = old_metadata["version"]
-
-        metadata = {}
-        for key, val in source_metadata.items():
-            if key not in ["doi", "prereserve_doi", "publication_date"]:
-                metadata[key] = val
-
-        previous = semantic_version.Version(source_metadata["version"])
-        version_info = previous.next_major()
-
-        metadata["version"] = str(version_info)
-=======
-        )
-        # then, get the deposition based on that ID.
-        new_draft_deposition = await self.get_deposition_by_id(new_draft_record.id_)
->>>>>>> b22796d1
-
-        # Update metadata of new deposition with new version info
-        base_metadata = deposition.metadata.model_dump(by_alias=True)
-        draft_metadata = new_draft_deposition.metadata.model_dump(by_alias=True)
+            draft_metadata = new_draft_deposition.metadata.model_dump(by_alias=True)
+
         metadata = {
             key: val
             for key, val in (base_metadata | draft_metadata).items()
