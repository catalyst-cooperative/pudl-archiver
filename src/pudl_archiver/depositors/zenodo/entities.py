--- conflicted
+++ resolved
@@ -79,19 +79,9 @@
     @classmethod
     def from_contributor(cls, contributor: Contributor) -> "DepositionCreator":
         """Construct deposition metadata object from PUDL Contributor model."""
-<<<<<<< HEAD
-        contributor_type = "".join(
-            t.title() for t in contributor.zenodo_role.split()
-        )  # Reformat to camel case
         return cls(
             name=contributor.title,
             affiliation=contributor.organization,
-            type=contributor_type,
-=======
-        return cls(
-            name=contributor.title,
-            affiliation=contributor.organization,
->>>>>>> 809c37cc
         )
 
 
@@ -137,31 +127,6 @@
                 )
             ]
 
-<<<<<<< HEAD
-        # If data source was manually archived by us, specify that the
-        # data_source.path is a documentation link, rather than where we archived
-        # the data from.
-        if data_source_id in ["gridpathratoolkit", "vceregen"]:
-            return cls(
-                title=f"PUDL Raw {data_source.title}",
-                description=(
-                    f"<p>{data_source.description}</p> <p>Archived from data provided by \n"
-                    "the dataset's creator. For more information, see \n"
-                    f'<a href="{data_source.path}">{data_source.path}</a></p>'
-                    f"{PUDL_DESCRIPTION}"
-                ),
-                creators=creators,
-                license=data_source.license_raw.name,
-                keywords=data_source.keywords,
-                version="1.0.0",
-            )
-
-        # Otherwise, specify that data was archived from the data_source.path
-        # and can be found there.
-        return cls(
-            title=f"PUDL Raw {data_source.title}",
-            description=(
-=======
         if data_source_id in ["gridpathratoolkit", "vcerare"]:
             # If data source was manually archived by us, specify that the
             # data_source.path is a documentation link, rather than where we archived
@@ -180,7 +145,6 @@
             # and can be found there.
             title = f"PUDL Raw {data_source.title}"
             description = (
->>>>>>> 809c37cc
                 f"<p>{data_source.description} Archived from \n"
                 f'<a href="{data_source.path}">{data_source.path}</a></p>'
                 f"{PUDL_DESCRIPTION}"
