"""Metadata and operational constants."""

from typing import Any

from pudl.metadata.constants import CONTRIBUTORS, KEYWORDS, LICENSES

from pudl_archiver.metadata.nrelcambium import nrel_cambium_generator

# To add a new contributor, follow the following format to add an entry to the
# ADDL_CONTRIBUTORS dictionary below formatted like this:
#     "name-shorthand": {
#         "title": "Catalyst Cooperative",
#         "email": "pudl@catalyst.coop",
#         "path": "https://catalyst.coop",
#         "role": "publisher",
#         "zenodo_role": "distributor",
#         "organization": "Catalyst Cooperative",
#         "orcid": "0000-1234-5678-9101"
#     }
# Note that the only required fields are title (your name) and path
# (e.g., a link to your Github account, your ORCID site or a personal webpage), but
# filling other fields is strongly encouraged!
ADDL_CONTRIBUTORS: dict[str, dict[str, str]] = {}

NON_PUDL_SOURCES: dict[str, Any] = {
    "doelead": {
        "title": "DOE LEAD -- Low Income Energy Affordability Data",
        "path": "https://www.energy.gov/scep/low-income-energy-affordability-data-lead-tool",
        "description": (
            "This archive includes the data behind the Department of Energy's (DOE) "
            "Low Income Energy Affordability Data (LEAD) tool. The LEAD tool is an "
            "online, interactive platform that helps users make data-driven decisions "
            "on energy goals and program planning by improving their understanding of "
            "low-income and moderate-income household energy characteristics. The LEAD "
            "Tool offers the ability to select and combine geographic areas (state, "
            "county, city and census tract) into one customized group so users can see "
            "the total area for their customized geographies (e.g., specific service "
            "territories)."
        ),
        "working_partitions": {"years": [2018, 2022]},
        "keywords": sorted(
            {"doe", "lead", "low income", "energy affordability", "energy burden"}
        ),
        "license_raw": LICENSES["us-govt"],
        "license_pudl": LICENSES["cc-by-4.0"],
        "contributors": [CONTRIBUTORS["catalyst-cooperative"]],
    },
    "eiacbecs": {
        "title": "EIA CBECS -- Commercial Buildings Energy Consumption Survey",
        "path": "https://www.eia.gov/consumption/commercial/",
        "description": (
            "The Commercial Buildings Energy Consumption Survey (CBECS) is a national "
            "sample survey that collects information on the stock of U.S. commercial "
            "buildings, including their energy-related building characteristics and "
            "energy usage data (consumption and expenditures). Commercial buildings "
            "include all buildings in which at least half of the floorspace is used for "
            "a purpose that is not residential, industrial, or agricultural. By this "
            "definition, CBECS includes building types that might not traditionally be "
            "considered commercial, such as schools, hospitals, correctional "
            "institutions, and buildings used for religious worship, in addition to "
            "traditional commercial buildings such as stores, restaurants, warehouses, "
            "and office buildings."
        ),
        "working_partitions": {
            "years": [
                2003,
                2012,
                2018,
            ]  # there are PDF only versions for 1999, 1995 and 1992
        },
        "keywords": sorted(
            {"eia", "energy", "cbecs", "consumption", "buildings", "commercial"}
        ),
        "license_raw": LICENSES["us-govt"],
        "license_pudl": LICENSES["cc-by-4.0"],
        "contributors": [CONTRIBUTORS["catalyst-cooperative"]],
    },
    "eianems": {
        "title": "EIA NEMS -- National Energy Modeling System",
        "path": "https://github.com/EIAgov/NEMS",
        "description": (
            "The National Energy Modeling System (NEMS) is a long-term energy-economy "
            "modeling system of U.S. energy markets. The model is used to project "
            "production, imports, exports, conversion, consumption, and prices of "
            "energy, subject to user-defined assumptions. The assumptions encompass "
            "macroeconomic and financial factors, world energy markets, resource "
            "availability and costs, behavioral and technological choice criteria, "
            "technology characteristics, and demographics. EIA's Office of Energy "
            "Analysis develops and maintains NEMS to support the Annual Energy Outlook "
            "(AEO). The NEMS model was open sourced in 2024 for the 2023 version of "
            "AEO. Beyond the model itself, the inputs for NEMS contains valuable data."
        ),
        "working_partitions": {"years": [2023]},
        "keywords": sorted({"eia", "nems", "aeo"}),
        "license_raw": LICENSES["us-govt"],
        "license_pudl": LICENSES["cc-by-4.0"],
        "contributors": [CONTRIBUTORS["catalyst-cooperative"]],
    },
    "eiamecs": {
        "title": "EIA MECS -- Manufacturing Energy Consumption Survey",
        "path": "https://www.eia.gov/consumption/manufacturing/data/2018/",
        "description": (
            "EIA Form 846 A and B is more commonly known as the Manufacturing Energy "
            "Consumption Survey (MECS). MECS is a national sample survey that collects "
            "information on the stock of U.S. manufacturing establishment, their "
            "energy-related building characteristics, and their energy consumption "
            "and expenditures. MECS is conducted every four years."
        ),
        "working_partitions": {
            "years": [1991, 1994, 1998, 2002, 2006, 2010, 2014, 2018]
        },
        "keywords": sorted(
            {
                "eia",
                "manufacturing",
                "MECS",
            }
        ),
        "license_raw": LICENSES["us-govt"],
        "license_pudl": LICENSES["cc-by-4.0"],
        "contributors": [CONTRIBUTORS["catalyst-cooperative"]],
    },
    "eiarecs": {
        "title": "EIA RECS -- Residential Energy Consumption Survey",
        "path": "https://www.eia.gov/consumption/residential/",
        "description": (
            "EIA administers the Residential Energy Consumption Survey (RECS) to a "
            "nationally representative sample of housing units. Traditionally, "
            "specially trained interviewers collect energy characteristics on the "
            "housing unit, usage patterns, and household demographics. For the 2020 "
            "survey cycle, EIA used Web and mail forms to collect detailed information "
            "on household energy characteristics. This information is combined with "
            "data from energy suppliers to these homes to estimate energy costs and "
            "usage for heating, cooling, appliances and other end uses — information "
            "critical to meeting future energy demand and improving efficiency and "
            "building design."
        ),
        "working_partitions": {
            "years": [2009, 2015, 2020]  # Only PDFs: 1993, 1997, 2001, 2005
        },
        "keywords": sorted(
            {
                "eia",
                "recs",
                "residential",
                "household",
                "building",
                "energy",
                "consumption",
            }
        ),
        "license_raw": LICENSES["us-govt"],
        "license_pudl": LICENSES["cc-by-4.0"],
        "contributors": [CONTRIBUTORS["catalyst-cooperative"]],
    },
    "usgsuswtdb": {
        "title": "USGS USWTDB - U.S. Wind Turbine Database",
        "path": "https://energy.usgs.gov/uswtdb/",
        "description": (
            "The United States Wind Turbine Database (USWTDB) provides the locations "
            "of land-based and offshore wind turbines in the United States, "
            "corresponding wind project information, and turbine technical "
            "specifications. Wind turbine records are collected and compiled from "
            "various public and private sources, digitized and position-verified from "
            "aerial imagery, and quality checked. The USWTDB is available for download "
            "in a variety of tabular and geospatial file formats, to meet a range of "
            "user/software needs. Dynamic web services are available for users that wish "
            "to access the USWTDB as a Representational State Transfer Services (RESTful) "
            "web service."
        ),
        "working_partitions": {
            "year_months": [
                "2018-04",
                "2018-07",
                "2018-10",
                "2019-01",
                "2019-04",
                "2019-07",
                "2019-10",
                "2020-01",
                "2020-04",
                "2020-05",
                "2020-07",
                "2020-10",
                "2021-01",
                "2021-04",
                "2021-07",
                "2021-11",
                "2022-01",
                "2022-04",
                "2022-07",
                "2022-10",
                "2023-01",
                "2023-05",
                "2023-11",
                "2024-05",
                "2024-11",
            ]  # these are almost year_quarters but not quite....
        },
        "keywords": sorted(
            {
                "usgs",
                "uswtdb",
                "wind",
                "wind turbines",
                "spatial",
                "gis",
                "geospatial",
                "geometry",
                "renewable",
                "electricity",
                "generation",
                "energy",
            }
        ),
        "license_raw": LICENSES["us-govt"],
        "license_pudl": LICENSES["cc-by-4.0"],
        "contributors": [CONTRIBUTORS["catalyst-cooperative"]],
    },
    "usgsuspvdb": {
        "title": "USGS USPVDB -- U.S. Large-Scale Solar Photovoltaic Database",
        "path": "https://energy.usgs.gov/uspvdb/",
        "description": (
            "The United States Large-Scale Solar Photovoltaic Database (USPVDB) provides "
            "the locations and array boundaries of U.S. ground-mounted photovoltaic (PV) "
            "facilities with capacity of 1 megawatt or more. It includes corresponding PV "
            "facility information, including panel type, site type, and initial year of "
            "operation. The creation of this database was jointly funded by the U.S. "
            "Department of Energy (DOE) Solar Energy Technologies Office (SETO) via the "
            "Lawrence Berkeley National Laboratory (LBNL) Energy Markets and Policy "
            "Department, and the U.S. Geological Survey (USGS) Energy Resources Program. "
            "The PV facility records are collected from the U.S. Energy Information "
            "Administration (EIA), position-verified and digitized from aerial imagery, "
            "and checked for quality. EIA facility data are supplemented with additional "
            "attributes obtained from public sources."
        ),
        "working_partitions": {"years": [2023, 2024]},
        "keywords": sorted(
            {
                "usgs",
                "uspvdb",
                "solar",
                "pv",
                "photovoltaic",
                "doe",
                "seto",
                "lbnl",
                "spatial",
                "gis",
                "geospatial",
                "geometry",
                "renewable",
                "electricity",
                "generation",
                "energy",
            }
        ),
        "license_raw": LICENSES["us-govt"],
        "license_pudl": LICENSES["cc-by-4.0"],
        "contributors": [CONTRIBUTORS["catalyst-cooperative"]],
    },
    "epaegrid": {
        "title": "EPA eGRID -- Emissions & Generation Resource Integrated Database",
        "path": "https://www.epa.gov/egrid",
        "description": (
            "The Emissions & Generation Resource Integrated Database (eGRID) is a "
            "comprehensive source of data from EPA's Clean Air Power Sector Programs on "
            "the environmental characteristics of almost all electric power generated in "
            "the United States. The data includes emissions, emission rates, generation, "
            "heat input, resource mix, and many other attributes. eGRID is typically used "
            "for greenhouse gas registries and inventories, carbon footprints for "
            "electricity purchases, consumer information disclosure, emission inventories "
            "and standards, power market changes, and avoided emission estimates."
        ),
        "working_partitions": {"years": [2018, 2019, 2020, 2021, 2022, 2023]},
        "keywords": sorted(
            {
                "epa",
                "egrid",
                "emissions",
                "greenhouse gas",
                "heat input",
                "resource mix",
                "carbon footprint",
                "avoided emissions",
            }
        ),
        "license_raw": LICENSES["us-govt"],
        "license_pudl": LICENSES["cc-by-4.0"],
        "contributors": [CONTRIBUTORS["catalyst-cooperative"]],
    },
    "doeiraec": {
        "title": "DOE -- IRA Energy Community Data Layers",
        "path": "https://edx.netl.doe.gov/dataset/ira-energy-community-data-layers",
        "description": (
            "An IRA Energy Community refers to areas designated under the U.S. Inflation Reduction "
            "Act (IRA) as eligible for special incentives to promote clean energy development. These "
            "communities are typically regions impacted by the transition away from fossil fuels, "
            "such as those with closed coal mines or retired coal-fired power plants. The designation "
            "aims to boost local economies and job creation by attracting renewable energy projects "
            "like wind, solar, and battery storage, often offering enhanced tax credits to developers "
            "working in these areas."
            "This source contains data for two types of potentially qualifying energy communities: 1) "
            "Census tracts and directly adjoining tracts that have had coal mine closures since 1999 "
            "or coal-fired electric generating unit retirements since 2009. These census tracts qualify "
            "as energy communities. 2) Metropolitan statistical areas (MSAs) and non-metropolitan statistical "
            "areas (non-MSAs) that are energy communities for 2023 and 2024, along with their fossil "
            "fuel employment (FFE) status."
        ),
        "working_partitions": {"years": [2024]},
        "keywords": sorted(
            {
                "energy community",
                "coal",
                "mines",
                "closure",
                "ira",
            }
        ),
        "license_raw": LICENSES["us-govt"],
        "license_pudl": LICENSES["cc-by-4.0"],
        "contributors": [CONTRIBUTORS["catalyst-cooperative"]],
    },
    "epadcejp": {
        "title": "EPA -- Disadvantaged Community Energy Justice Program",
        "path": "https://www.epa.gov/ejscreen/technical-information-and-data-downloads",
        "description": (
            "This dataset denotes whether a region is considered a disadvantaged community based on "
            "the EPA's Energy Justice Program. An EPA Disadvantaged Community under the Energy Justice "
            "Program is identified based on four key factors: environmental challenges like high pollution "
            "exposure, economic hardships such as low income or high unemployment, social vulnerabilities "
            "including health disparities and minority status, and geographic disadvantages in rural, urban, "
            "or remote areas. These criteria ensure that support is directed to communities facing systemic "
            "inequities and the greatest need for clean energy and environmental investments."
        ),
        "working_partitions": {},  # not 100% sure
        "keywords": sorted(
            {"energy", "community", "ira", "environment", "justice", "epa"}
        ),
        "license_raw": LICENSES["us-govt"],
        "license_pudl": LICENSES["cc-by-4.0"],
        "contributors": [CONTRIBUTORS["catalyst-cooperative"]],
    },
    "epamats": {
        "title": "EPA MATS -- Mercury and Air Toxics Standards",
        "path": "https://www.epa.gov/stationary-sources-air-pollution/mercury-and-air-toxics-standards",
        "description": (
            "The EPA Mercury and Air Toxics Standards (MATS) dataset provides detailed information on emissions "
            "of hazardous air pollutants, specifically mercury and other toxic substances, from power plants in "
            "the United States. Established by the U.S. Environmental Protection Agency (EPA) under the Clean Air "
            "Act, MATS aims to reduce air pollution and its associated health risks by setting limits on the "
            "emissions of mercury, arsenic, acid gases, and other pollutants from coal- and oil-fired power "
            "plants. The dataset typically includes metrics such as emission levels, compliance testing results, "
            "facility locations, and operational data. It serves as a critical resource for policymakers, "
            "researchers, and environmental organizations to assess the effectiveness of pollution control "
            "measures, monitor compliance, and evaluate the environmental and public health impacts of power "
            "plant emissions."
        ),
        "working_partitions": {
            "years": [
                2015,
                2016,
                2017,
                2018,
                2019,
                2020,
                2021,
                2022,
            ]
        },
        "keywords": sorted(
            {"mercury", "toxics", "standards", "air", "environment", "epa"}
        ),
        "license_raw": LICENSES["us-govt"],
        "license_pudl": LICENSES["cc-by-4.0"],
        "contributors": [CONTRIBUTORS["catalyst-cooperative"]],
    },
    "epapcap": {
        "title": "EPA PCAP -- Priority Climate Action Plan",
        "path": "https://www.epa.gov/inflation-reduction-act/priority-climate-action-plan-directory",
        "description": (
            "EPA’s Priority Climate Action Plan (PCAP) Directory organizes data collected from 211 "
            "PCAPs submitted by states, Metropolitan Statistical Areas (MSAs), Tribes, and territories "
            "under EPA’s Climate Pollution Reduction Grants (CPRG) program. PCAPs are a compilation "
            "of each jurisdiction’s identified priority actions (or measures) to reduce greenhouse "
            "gas (GHG) emissions. The directory presents information from more than 30 data categories "
            "related to GHG inventories, GHG reduction measures, benefits for low-income and "
            "disadvantaged communities (LIDACs), and other PCAP elements."
        ),
        "working_partitions": {},
        "keywords": sorted({"emissions", "ghg", "epa", "pcap", "cprg"}),
        "license_raw": LICENSES["us-govt"],
        "license_pudl": LICENSES["cc-by-4.0"],
        "contributors": [CONTRIBUTORS["catalyst-cooperative"]],
    },
    "nrelefs": {
        "title": "NREL EFS -- Electrification Futures Study",
        "path": "https://www.nrel.gov/analysis/electrification-futures.html",
        "description": (
            "The Electrification Futures Study (EFS) is a multi-year study conducted by NREL "
            "and its research partners—Electric Power Research Institute, Evolved Energy Research, "
            "Lawrence Berkeley National Laboratory, Northern Arizona University, and Oak Ridge National "
            "Laboratory. EFS used multiple analytic tools and models to develop and assess "
            "electrification scenarios designed to quantify potential energy, economic, "
            "and environmental impacts to the U.S. power system and broader economy. There are six reports "
            "comprising the EFS, with the final report released in May 2021."
        ),
        "working_partitions": {
            "report_number": set(range(1, 7)),
            "document_type": ["data", "technical_report", "presentation"],
        },
        "keywords": sorted(
            {"doe", "lead", "low income", "energy affordability", "energy burden"}
        ),
        "license_raw": LICENSES["us-govt"],
        "license_pudl": LICENSES["cc-by-4.0"],
        "contributors": [CONTRIBUTORS["catalyst-cooperative"]],
    },
    "nrelss": {
        "title": "NREL Standard Scenarios",
        "path": "https://www.nrel.gov/analysis/standard-scenarios.html",
        "description": (
            "NREL's Standard Scenarios are a suite of forward-looking scenarios of the U.S. "
            "power sector that are updated annually to support and inform energy analysis. "
            "The Standard Scenarios are simulated using the Regional Energy Deployment System "
            "and Distributed Generation Market Demand Model capacity expansion models and are "
            "updated each year to provide timely information regarding power sector evolution. "
            "The scenarios have been designed to capture a range of possible power system "
            "futures and consider a variety of factors from high vehicle electrification to "
            "major cost declines for electricity generation technologies (e.g., using cost "
            "inputs from the Annual Technology Baseline). "
            "For select scenarios, the models are run using the PLEXOS software and the "
            "Cambium tool that assembles structured data sets of hourly cost, emissions, and "
            "operational data for modeled futures. Results are available using the Scenario "
            "Viewer and Data Downloader."
        ),
        "source_file_dict": {
            "source_format": "CSV",
        },
        "working_partitions": {
            "years": list(range(2016, 2025)),
        },
        "contributors": [
            CONTRIBUTORS["catalyst-cooperative"],
        ],
        "keywords": sorted(
            set(
                [
                    "nrel",
                    "standard scenarios",
                ]
                + KEYWORDS["us_govt"]
                + KEYWORDS["electricity"]
            )
        ),
        "license_raw": LICENSES["cc-by-4.0"],
        "license_pudl": LICENSES["cc-by-4.0"],
    },
<<<<<<< HEAD
} | {f"nrelcambium{year}": nrel_cambium_generator(year) for year in range(2020, 2024)}
=======
    "nrelsts": {
        "title": "NREL STS -- Sharing the Sun Community Solar Project Data",
        "path": "https://data.nrel.gov/submissions/244",
        "description": (
            "The NREL Sharing the Sun Community Solar Project Data "
            "represents a list of community solar projects, as well as the "
            "low-income (LI) and low- and moderate-income (LMI) provisions "
            "for both complete and pending projects identified through various "
            "sources. The dataset is updated multiple times per year."
        ),
        "working_partitions": {},
        "keywords": sorted({"solar", "nrel", "community"}),
        "license_raw": LICENSES["us-govt"],
        "license_pudl": LICENSES["cc-by-4.0"],
        "contributors": [CONTRIBUTORS["catalyst-cooperative"]],
    },
}
>>>>>>> 5b8e315a
<|MERGE_RESOLUTION|>--- conflicted
+++ resolved
@@ -456,9 +456,6 @@
         "license_raw": LICENSES["cc-by-4.0"],
         "license_pudl": LICENSES["cc-by-4.0"],
     },
-<<<<<<< HEAD
-} | {f"nrelcambium{year}": nrel_cambium_generator(year) for year in range(2020, 2024)}
-=======
     "nrelsts": {
         "title": "NREL STS -- Sharing the Sun Community Solar Project Data",
         "path": "https://data.nrel.gov/submissions/244",
@@ -475,5 +472,4 @@
         "license_pudl": LICENSES["cc-by-4.0"],
         "contributors": [CONTRIBUTORS["catalyst-cooperative"]],
     },
-}
->>>>>>> 5b8e315a
+} | {f"nrelcambium{year}": nrel_cambium_generator(year) for year in range(2020, 2024)}