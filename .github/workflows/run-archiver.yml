--- conflicted
+++ resolved
@@ -14,21 +14,7 @@
     strategy:
       matrix:
         dataset:
-<<<<<<< HEAD
           - sec10k
-=======
-          - eia176
-          - eia191
-          - eia757a
-          - eia860
-          - eia861
-          - eia860m
-          - eia923
-          - eia_bulk_elec
-          - epacamd_eia
-          - mshamines
-          - phmsagas
->>>>>>> ce0f16df
 
       fail-fast: false
     runs-on: ubuntu-latest
