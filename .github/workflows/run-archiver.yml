--- conflicted
+++ resolved
@@ -52,13 +52,9 @@
           service_account: "pudl-sources@catalyst-cooperative-pudl.iam.gserviceaccount.com"
 
       - name: Set up pixi
-<<<<<<< HEAD
-        uses: prefix-dev/setup-pixi@v0.8.12
+        uses: prefix-dev/setup-pixi@v0.8.14
         with:
           cache: true
-=======
-        uses: prefix-dev/setup-pixi@v0.8.14
->>>>>>> 53474111
 
       - name: Log the pixi environment
         run: |
