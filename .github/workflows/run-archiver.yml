--- conflicted
+++ resolved
@@ -14,7 +14,6 @@
     strategy:
       matrix:
         dataset:
-<<<<<<< HEAD
           - eia176
           - eia191
           - eia757a
@@ -26,9 +25,6 @@
           - epacamd_eia
           - mshamines
           - phmsagas
-=======
-          - sec10k
->>>>>>> 96cfb74a
 
       fail-fast: false
     runs-on: ubuntu-latest
